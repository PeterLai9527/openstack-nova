#!/usr/bin/env python
# vim: tabstop=4 shiftwidth=4 softtabstop=4

# Copyright 2010 United States Government as represented by the
# Administrator of the National Aeronautics and Space Administration.
# All Rights Reserved.
#
#    Licensed under the Apache License, Version 2.0 (the "License"); you may
#    not use this file except in compliance with the License. You may obtain
#    a copy of the License at
#
#         http://www.apache.org/licenses/LICENSE-2.0
#
#    Unless required by applicable law or agreed to in writing, software
#    distributed under the License is distributed on an "AS IS" BASIS, WITHOUT
#    WARRANTIES OR CONDITIONS OF ANY KIND, either express or implied. See the
#    License for the specific language governing permissions and limitations
#    under the License.

# Interactive shell based on Django:
#
# Copyright (c) 2005, the Lawrence Journal-World
# All rights reserved.
#
# Redistribution and use in source and binary forms, with or without
# modification, are permitted provided that the following conditions are met:
#
#     1. Redistributions of source code must retain the above copyright notice,
#        this list of conditions and the following disclaimer.
#
#     2. Redistributions in binary form must reproduce the above copyright
#        notice, this list of conditions and the following disclaimer in the
#        documentation and/or other materials provided with the distribution.
#
#     3. Neither the name of Django nor the names of its contributors may be
#        used to endorse or promote products derived from this software without
#        specific prior written permission.
#
# THIS SOFTWARE IS PROVIDED BY THE COPYRIGHT HOLDERS AND CONTRIBUTORS
# "AS IS" AND ANY EXPRESS OR IMPLIED WARRANTIES, INCLUDING, BUT NOT
# LIMITED TO, THE IMPLIED WARRANTIES OF MERCHANTABILITY AND FITNESS FOR
# A PARTICULAR PURPOSE ARE DISCLAIMED. IN NO EVENT SHALL THE COPYRIGHT
# OWNER OR CONTRIBUTORS BE LIABLE FOR ANY DIRECT, INDIRECT, INCIDENTAL,
# SPECIAL, EXEMPLARY, OR CONSEQUENTIAL DAMAGES (INCLUDING, BUT NOT
# LIMITED TO, PROCUREMENT OF SUBSTITUTE GOODS OR SERVICES; LOSS OF USE,
# DATA, OR PROFITS; OR BUSINESS INTERRUPTION) HOWEVER CAUSED AND ON ANY
# THEORY OF LIABILITY, WHETHER IN CONTRACT, STRICT LIABILITY, OR TORT
# (INCLUDING NEGLIGENCE OR OTHERWISE) ARISING IN ANY WAY OUT OF THE USE
# OF THIS SOFTWARE, EVEN IF ADVISED OF THE POSSIBILITY OF SUCH DAMAGE.


"""
  CLI interface for nova management.
"""

import datetime
import gettext
import os
import re
import sys
import time

import IPy

# If ../nova/__init__.py exists, add ../ to Python search path, so that
# it will override what happens to be installed in /usr/(local/)lib/python...
possible_topdir = os.path.normpath(os.path.join(os.path.abspath(sys.argv[0]),
                                   os.pardir,
                                   os.pardir))
if os.path.exists(os.path.join(possible_topdir, 'nova', '__init__.py')):
    sys.path.insert(0, possible_topdir)

gettext.install('nova', unicode=1)

from nova import context
from nova import crypto
from nova import db
from nova import exception
from nova import flags
from nova import quota
from nova import utils
from nova.auth import manager
from nova import rpc
from nova.cloudpipe import pipelib
from nova.api.ec2 import cloud

FLAGS = flags.FLAGS
flags.DECLARE('fixed_range', 'nova.network.manager')
flags.DECLARE('num_networks', 'nova.network.manager')
flags.DECLARE('network_size', 'nova.network.manager')
flags.DECLARE('vlan_start', 'nova.network.manager')
flags.DECLARE('vpn_start', 'nova.network.manager')


class VpnCommands(object):
    """Class for managing VPNs."""

    def __init__(self):
        self.manager = manager.AuthManager()
        self.pipe = pipelib.CloudPipe()

    def list(self, project=None):
        """Print a listing of the VPN data for one or all projects.

        args: [project=all]"""
        print "%-12s\t" % 'project',
        print "%-20s\t" % 'ip:port',
        print "%-20s\t" % 'private_ip',
        print "%s" % 'state'
        if project:
            projects = [self.manager.get_project(project)]
        else:
            projects = self.manager.get_projects()
            # NOTE(vish): This hits the database a lot.  We could optimize
            #             by getting all networks in one query and all vpns
            #             in aother query, then doing lookups by project
        for project in projects:
            print "%-12s\t" % project.name,
            ipport = "%s:%s" % (project.vpn_ip, project.vpn_port)
            print "%-20s\t" % ipport,
            ctxt = context.get_admin_context()
            vpn = db.instance_get_project_vpn(ctxt, project.id)
            if vpn:
                address = None
                state = 'down'
                if vpn.get('fixed_ip', None):
                    address = vpn['fixed_ip']['address']
                if project.vpn_ip and utils.vpn_ping(project.vpn_ip,
                                                     project.vpn_port):
                    state = 'up'
                print address,
                print vpn['host'],
                print vpn['ec2_id'],
                print vpn['state_description'],
                print state
            else:
                print None

    def spawn(self):
        """Run all VPNs."""
        for p in reversed(self.manager.get_projects()):
            if not self._vpn_for(p.id):
                print 'spawning %s' % p.id
                self.pipe.launch_vpn_instance(p.id)
                time.sleep(10)

    def run(self, project_id):
        """Start the VPN for a given project."""
        self.pipe.launch_vpn_instance(project_id)

    def change(self, project_id, ip, port):
        """Change the ip and port for a vpn.

        args: project, ip, port"""
        project = self.manager.get_project(project_id)
        if not project:
            print 'No project %s' % (project_id)
            return
        admin = context.get_admin_context()
        network_ref = db.project_get_network(admin, project_id)
        db.network_update(admin,
                          network_ref['id'],
                          {'vpn_public_address': ip,
                           'vpn_public_port': int(port)})


class ShellCommands(object):
    def bpython(self):
        """Runs a bpython shell.

        Falls back to Ipython/python shell if unavailable"""
        self.run('bpython')

    def ipython(self):
        """Runs an Ipython shell.

        Falls back to Python shell if unavailable"""
        self.run('ipython')

    def python(self):
        """Runs a python shell.

        Falls back to Python shell if unavailable"""
        self.run('python')

    def run(self, shell=None):
        """Runs a Python interactive interpreter.

        args: [shell=bpython]"""
        if not shell:
            shell = 'bpython'

        if shell == 'bpython':
            try:
                import bpython
                bpython.embed()
            except ImportError:
                shell = 'ipython'
        if shell == 'ipython':
            try:
                import IPython
                # Explicitly pass an empty list as arguments, because
                # otherwise IPython would use sys.argv from this script.
                shell = IPython.Shell.IPShell(argv=[])
                shell.mainloop()
            except ImportError:
                shell = 'python'

        if shell == 'python':
            import code
            try:
                # Try activating rlcompleter, because it's handy.
                import readline
            except ImportError:
                pass
            else:
                # We don't have to wrap the following import in a 'try',
                # because we already know 'readline' was imported successfully.
                import rlcompleter
                readline.parse_and_bind("tab:complete")
            code.interact()

    def script(self, path):
        """Runs the script from the specifed path with flags set properly.
        arguments: path"""
        exec(compile(open(path).read(), path, 'exec'), locals(), globals())


class RoleCommands(object):
    """Class for managing roles."""

    def __init__(self):
        self.manager = manager.AuthManager()

    def add(self, user, role, project=None):
        """adds role to user
        if project is specified, adds project specific role
        arguments: user, role [project]"""
        self.manager.add_role(user, role, project)

    def has(self, user, role, project=None):
        """checks to see if user has role
        if project is specified, returns True if user has
        the global role and the project role
        arguments: user, role [project]"""
        print self.manager.has_role(user, role, project)

    def remove(self, user, role, project=None):
        """removes role from user
        if project is specified, removes project specific role
        arguments: user, role [project]"""
        self.manager.remove_role(user, role, project)


class UserCommands(object):
    """Class for managing users."""

    @staticmethod
    def _print_export(user):
        """Print export variables to use with API."""
        print 'export EC2_ACCESS_KEY=%s' % user.access
        print 'export EC2_SECRET_KEY=%s' % user.secret

    def __init__(self):
        self.manager = manager.AuthManager()

    def admin(self, name, access=None, secret=None):
        """creates a new admin and prints exports
        arguments: name [access] [secret]"""
        user = self.manager.create_user(name, access, secret, True)
        self._print_export(user)

    def create(self, name, access=None, secret=None):
        """creates a new user and prints exports
        arguments: name [access] [secret]"""
        user = self.manager.create_user(name, access, secret, False)
        self._print_export(user)

    def delete(self, name):
        """deletes an existing user
        arguments: name"""
        self.manager.delete_user(name)

    def exports(self, name):
        """prints access and secrets for user in export format
        arguments: name"""
        user = self.manager.get_user(name)
        if user:
            self._print_export(user)
        else:
            print "User %s doesn't exist" % name

    def list(self):
        """lists all users
        arguments: <none>"""
        for user in self.manager.get_users():
            print user.name

    def modify(self, name, access_key, secret_key, is_admin):
        """update a users keys & admin flag
        arguments: accesskey secretkey admin
        leave any field blank to ignore it, admin should be 'T', 'F', or blank
        """
        if not is_admin:
            is_admin = None
        elif is_admin.upper()[0] == 'T':
            is_admin = True
        else:
            is_admin = False
        self.manager.modify_user(name, access_key, secret_key, is_admin)

    def revoke(self, user_id, project_id=None):
        """revoke certs for a user
        arguments: user_id [project_id]"""
        if project_id:
            crypto.revoke_certs_by_user_and_project(user_id, project_id)
        else:
            crypto.revoke_certs_by_user(user_id)


class ProjectCommands(object):
    """Class for managing projects."""

    def __init__(self):
        self.manager = manager.AuthManager()

    def add(self, project_id, user_id):
        """Adds user to project
        arguments: project_id user_id"""
        self.manager.add_to_project(user_id, project_id)

    def create(self, name, project_manager, description=None):
        """Creates a new project
        arguments: name project_manager [description]"""
        self.manager.create_project(name, project_manager, description)

    def modify(self, name, project_manager, description=None):
        """Modifies a project
        arguments: name project_manager [description]"""
        self.manager.modify_project(name, project_manager, description)

    def delete(self, name):
        """Deletes an existing project
        arguments: name"""
        self.manager.delete_project(name)

    def environment(self, project_id, user_id, filename='novarc'):
        """Exports environment variables to an sourcable file
        arguments: project_id user_id [filename='novarc]"""
        rc = self.manager.get_environment_rc(user_id, project_id)
        with open(filename, 'w') as f:
            f.write(rc)

    def list(self):
        """Lists all projects
        arguments: <none>"""
        for project in self.manager.get_projects():
            print project.name

    def quota(self, project_id, key=None, value=None):
        """Set or display quotas for project
        arguments: project_id [key] [value]"""
        ctxt = context.get_admin_context()
        if key:
            quo = {'project_id': project_id, key: value}
            try:
                db.quota_update(ctxt, project_id, quo)
            except exception.NotFound:
                db.quota_create(ctxt, quo)
        project_quota = quota.get_quota(ctxt, project_id)
        for key, value in project_quota.iteritems():
            print '%s: %s' % (key, value)

    def remove(self, project_id, user_id):
        """Removes user from project
        arguments: project_id user_id"""
        self.manager.remove_from_project(user_id, project_id)

    def scrub(self, project_id):
        """Deletes data associated with project
        arguments: project_id"""
        ctxt = context.get_admin_context()
        network_ref = db.project_get_network(ctxt, project_id)
        db.network_disassociate(ctxt, network_ref['id'])
        groups = db.security_group_get_by_project(ctxt, project_id)
        for group in groups:
            db.security_group_destroy(ctxt, group['id'])

    def zipfile(self, project_id, user_id, filename='nova.zip'):
        """Exports credentials for project to a zip file
        arguments: project_id user_id [filename='nova.zip]"""
        try:
            zip_file = self.manager.get_credentials(user_id, project_id)
            with open(filename, 'w') as f:
                f.write(zip_file)
        except db.api.NoMoreNetworks:
            print ('No more networks available. If this is a new '
                   'installation, you need\nto call something like this:\n\n'
                   '    nova-manage network create 10.0.0.0/8 10 64\n\n')


class FloatingIpCommands(object):
    """Class for managing floating ip."""

    def create(self, host, range):
        """Creates floating ips for host by range
        arguments: host ip_range"""
        for address in IPy.IP(range):
            db.floating_ip_create(context.get_admin_context(),
                                  {'address': str(address),
                                   'host': host})

    def delete(self, ip_range):
        """Deletes floating ips by range
        arguments: range"""
        for address in IPy.IP(ip_range):
            db.floating_ip_destroy(context.get_admin_context(),
                                   str(address))

    def list(self, host=None):
        """Lists all floating ips (optionally by host)
        arguments: [host]"""
        ctxt = context.get_admin_context()
        if host == None:
            floating_ips = db.floating_ip_get_all(ctxt)
        else:
            floating_ips = db.floating_ip_get_all_by_host(ctxt, host)
        for floating_ip in floating_ips:
            instance = None
            if floating_ip['fixed_ip']:
                instance = floating_ip['fixed_ip']['instance']['ec2_id']
            print "%s\t%s\t%s" % (floating_ip['host'],
                                  floating_ip['address'],
                                  instance)


class NetworkCommands(object):
    """Class for managing networks."""

    def create(self, fixed_range=None, num_networks=None,
               network_size=None, vlan_start=None, vpn_start=None):
        """Creates fixed ips for host by range
        arguments: [fixed_range=FLAG], [num_networks=FLAG],
                   [network_size=FLAG], [vlan_start=FLAG],
                   [vpn_start=FLAG]"""
        if not fixed_range:
            fixed_range = FLAGS.fixed_range
        if not num_networks:
            num_networks = FLAGS.num_networks
        if not network_size:
            network_size = FLAGS.network_size
        if not vlan_start:
            vlan_start = FLAGS.vlan_start
        if not vpn_start:
            vpn_start = FLAGS.vpn_start
        net_manager = utils.import_object(FLAGS.network_manager)
        net_manager.create_networks(context.get_admin_context(),
                                    fixed_range, int(num_networks),
                                    int(network_size), int(vlan_start),
                                    int(vpn_start))


<<<<<<< HEAD
class InstanceCommands(object):
    """Class for mangaging VM instances."""

    def live_migration(self, ec2_id, dest):
        """live_migration"""

        if FLAGS.volume_driver != 'nova.volume.driver.AOEDriver':
            raise exception.Error('Only AOEDriver is supported for now. '
                'Sorry.')

        logging.basicConfig()
        ctxt = context.get_admin_context()

        try:
            internal_id = cloud.ec2_id_to_internal_id(ec2_id)
            instance_ref = db.instance_get_by_internal_id(ctxt, internal_id)
            instance_id = instance_ref['id']
        except exception.NotFound as e:
            msg = _('instance(%s) is not found')
            e.args += (msg % ec2_id,)
            raise e

        ret = rpc.call(ctxt,
                       FLAGS.scheduler_topic,
                       {"method": "live_migration",
                        "args": {"instance_id": instance_id,
                                "dest": dest,
                                "topic": FLAGS.compute_topic}})

        if None != ret:
            raise ret

        print 'Finished all procedure. Check migrating finishes successfully'
        print 'check status by using euca-describe-instances.'


class HostCommands(object):
    """Class for mangaging host(physical nodes)."""

    def list(self):
        """describe host list."""

        # To supress msg: No handlers could be found for logger "amqplib"
        logging.basicConfig()

        host_refs = db.host_get_all(context.get_admin_context())
        for host_ref in host_refs:
            print host_ref['name']

    def show(self, host):
        """describe cpu/memory/hdd info for host."""

        # To supress msg: No handlers could be found for logger "amqplib"
        logging.basicConfig()

        result = rpc.call(context.get_admin_context(),
                         FLAGS.scheduler_topic,
                         {"method": "show_host_resource",
                          "args": {"host": host}})

        # Checking result msg format is necessary, that will have done
        # when this feture is included in API.
        if dict != type(result):
            print 'Unexpected error occurs'
        elif not result['ret']:
            print '%s' % result['msg']
        else:
            cpu = result['phy_resource']['vcpus']
            mem = result['phy_resource']['memory_mb']
            hdd = result['phy_resource']['local_gb']

            print 'HOST\t\tPROJECT\t\tcpu\tmem(mb)\tdisk(gb)'
            print '%s\t\t\t%s\t%s\t%s' % (host, cpu, mem, hdd)
            for p_id, val in result['usage'].items():
                print '%s\t%s\t\t%s\t%s\t%s' % (host,
                                             p_id,
                                             val['vcpus'],
                                             val['memory_mb'],
                                             val['local_gb'])
=======
class ServiceCommands(object):
    """Enable and disable running services"""

    def list(self, host=None, service=None):
        """Show a list of all running services. Filter by host & service name.
        args: [host] [service]"""
        ctxt = context.get_admin_context()
        now = datetime.datetime.utcnow()
        services = db.service_get_all(ctxt)
        if host:
            services = [s for s in services if s['host'] == host]
        if service:
            services = [s for s in services if s['binary'] == service]
        for svc in services:
            delta = now - (svc['updated_at'] or svc['created_at'])
            alive = (delta.seconds <= 15)
            art = (alive and ":-)") or "XXX"
            active = 'enabled'
            if svc['disabled']:
                active = 'disabled'
            print "%-10s %-10s %-8s %s %s" % (svc['host'], svc['binary'],
                                              active, art,
                                              svc['updated_at'])

    def enable(self, host, service):
        """Enable scheduling for a service
        args: host service"""
        ctxt = context.get_admin_context()
        svc = db.service_get_by_args(ctxt, host, service)
        if not svc:
            print "Unable to find service"
            return
        db.service_update(ctxt, svc['id'], {'disabled': False})

    def disable(self, host, service):
        """Disable scheduling for a service
        args: host service"""
        ctxt = context.get_admin_context()
        svc = db.service_get_by_args(ctxt, host, service)
        if not svc:
            print "Unable to find service"
            return
        db.service_update(ctxt, svc['id'], {'disabled': True})


class LogCommands(object):
    def request(self, request_id, logfile='/var/log/nova.log'):
        """Show all fields in the log for the given request.  Assumes you
        haven't changed the log format too much.
        ARGS: request_id [logfile]"""
        lines = utils.execute("cat %s | grep '\[%s '" % (logfile, request_id))
        print re.sub('#012', "\n", "\n".join(lines))
>>>>>>> 1e746ce1


CATEGORIES = [
    ('user', UserCommands),
    ('project', ProjectCommands),
    ('role', RoleCommands),
    ('shell', ShellCommands),
    ('vpn', VpnCommands),
    ('floating', FloatingIpCommands),
    ('network', NetworkCommands),
<<<<<<< HEAD
    ('instance', InstanceCommands),
    ('host', HostCommands)]
=======
    ('service', ServiceCommands),
    ('log', LogCommands)]
>>>>>>> 1e746ce1


def lazy_match(name, key_value_tuples):
    """Finds all objects that have a key that case insensitively contains
    [name] key_value_tuples is a list of tuples of the form (key, value)
    returns a list of tuples of the form (key, value)"""
    result = []
    for (k, v) in key_value_tuples:
        if k.lower().find(name.lower()) == 0:
            result.append((k, v))
    if len(result) == 0:
        print "%s does not match any options:" % name
        for k, _v in key_value_tuples:
            print "\t%s" % k
        sys.exit(2)
    if len(result) > 1:
        print "%s matched multiple options:" % name
        for k, _v in result:
            print "\t%s" % k
        sys.exit(2)
    return result


def methods_of(obj):
    """Get all callable methods of an object that don't start with underscore
    returns a list of tuples of the form (method_name, method)"""
    result = []
    for i in dir(obj):
        if callable(getattr(obj, i)) and not i.startswith('_'):
            result.append((i, getattr(obj, i)))
    return result


def main():
    """Parse options and call the appropriate class/method."""
    utils.default_flagfile()
    argv = FLAGS(sys.argv)

    script_name = argv.pop(0)
    if len(argv) < 1:
        print script_name + " category action [<args>]"
        print "Available categories:"
        for k, _ in CATEGORIES:
            print "\t%s" % k
        sys.exit(2)
    category = argv.pop(0)
    matches = lazy_match(category, CATEGORIES)
    # instantiate the command group object
    category, fn = matches[0]
    command_object = fn()
    actions = methods_of(command_object)
    if len(argv) < 1:
        print script_name + " category action [<args>]"
        print "Available actions for %s category:" % category
        for k, _v in actions:
            print "\t%s" % k
        sys.exit(2)
    action = argv.pop(0)
    matches = lazy_match(action, actions)
    action, fn = matches[0]
    # call the action with the remaining arguments
    try:
        fn(*argv)
        sys.exit(0)
    except TypeError:
        print "Possible wrong number of arguments supplied"
        print "%s %s: %s" % (category, action, fn.__doc__)
        raise

if __name__ == '__main__':
    main()<|MERGE_RESOLUTION|>--- conflicted
+++ resolved
@@ -77,6 +77,7 @@
 from nova import db
 from nova import exception
 from nova import flags
+from nova import log as logging
 from nova import quota
 from nova import utils
 from nova.auth import manager
@@ -460,12 +461,16 @@
                                     int(vpn_start))
 
 
-<<<<<<< HEAD
 class InstanceCommands(object):
     """Class for mangaging VM instances."""
 
     def live_migration(self, ec2_id, dest):
         """live_migration"""
+
+
+        if FLAGS.connection_type != 'libvirt':
+            raise exception.Error('Only KVM is supported for now. '
+                'Sorry.')
 
         if FLAGS.volume_driver != 'nova.volume.driver.AOEDriver':
             raise exception.Error('Only AOEDriver is supported for now. '
@@ -473,28 +478,18 @@
 
         logging.basicConfig()
         ctxt = context.get_admin_context()
-
-        try:
-            internal_id = cloud.ec2_id_to_internal_id(ec2_id)
-            instance_ref = db.instance_get_by_internal_id(ctxt, internal_id)
-            instance_id = instance_ref['id']
-        except exception.NotFound as e:
-            msg = _('instance(%s) is not found')
-            e.args += (msg % ec2_id,)
-            raise e
-
-        ret = rpc.call(ctxt,
-                       FLAGS.scheduler_topic,
-                       {"method": "live_migration",
-                        "args": {"instance_id": instance_id,
-                                "dest": dest,
-                                "topic": FLAGS.compute_topic}})
-
-        if None != ret:
-            raise ret
-
-        print 'Finished all procedure. Check migrating finishes successfully'
-        print 'check status by using euca-describe-instances.'
+        instance_id = cloud.ec2_id_to_id(ec2_id)
+
+        rpc.call(ctxt,
+                 FLAGS.scheduler_topic,
+                 {"method": "live_migration",
+                  "args": {"instance_id": instance_id,
+                           "dest": dest,
+                           "topic": FLAGS.compute_topic}})
+
+        msg = 'Migration of %s initiated. ' % ec2_id
+        msg += 'Check its progress using euca-describe-instances.'
+        print msg
 
 
 class HostCommands(object):
@@ -517,13 +512,13 @@
         logging.basicConfig()
 
         result = rpc.call(context.get_admin_context(),
-                         FLAGS.scheduler_topic,
-                         {"method": "show_host_resource",
-                          "args": {"host": host}})
+                     FLAGS.scheduler_topic,
+                     {"method": "show_host_resource",
+                      "args": {"host": host}})
 
         # Checking result msg format is necessary, that will have done
         # when this feture is included in API.
-        if dict != type(result):
+        if type(result) != dict:
             print 'Unexpected error occurs'
         elif not result['ret']:
             print '%s' % result['msg']
@@ -540,7 +535,8 @@
                                              val['vcpus'],
                                              val['memory_mb'],
                                              val['local_gb'])
-=======
+
+
 class ServiceCommands(object):
     """Enable and disable running services"""
 
@@ -593,7 +589,6 @@
         ARGS: request_id [logfile]"""
         lines = utils.execute("cat %s | grep '\[%s '" % (logfile, request_id))
         print re.sub('#012', "\n", "\n".join(lines))
->>>>>>> 1e746ce1
 
 
 CATEGORIES = [
@@ -604,13 +599,10 @@
     ('vpn', VpnCommands),
     ('floating', FloatingIpCommands),
     ('network', NetworkCommands),
-<<<<<<< HEAD
     ('instance', InstanceCommands),
-    ('host', HostCommands)]
-=======
+    ('host', HostCommands),
     ('service', ServiceCommands),
     ('log', LogCommands)]
->>>>>>> 1e746ce1
 
 
 def lazy_match(name, key_value_tuples):
