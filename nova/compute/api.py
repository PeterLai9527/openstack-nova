--- conflicted
+++ resolved
@@ -55,8 +55,7 @@
 
     def get_network_topic(self, context, instance_id):
         try:
-            instance = self.db.instance_get_by_internal_id(context,
-                                                           instance_id)
+            instance = self.db.instance_get_by_id(context, instance_id)
         except exception.NotFound as e:
             logging.warning("Instance %d was not found in get_network_topic",
                             instance_id)
@@ -215,20 +214,12 @@
         try:
             instance = self.db.instance_get_by_id(context, instance_id)
         except exception.NotFound as e:
-<<<<<<< HEAD
-            logging.warning("Instance %s was not found during terminate",
-=======
-            logging.warning(_("Instance %d was not found during terminate"),
->>>>>>> 0ef58bac
+            logging.warning(_("Instance %s was not found during terminate"),
                             instance_id)
             raise e
 
         if (instance['state_description'] == 'terminating'):
-<<<<<<< HEAD
-            logging.warning("Instance %s is already being terminated",
-=======
-            logging.warning(_("Instance %d is already being terminated"),
->>>>>>> 0ef58bac
+            logging.warning(_("Instance %s is already being terminated"),
                             instance_id)
             return
 
@@ -274,7 +265,7 @@
 
     def pause(self, context, instance_id):
         """Pause the given instance."""
-        instance = self.db.instance_get_by_internal_id(context, instance_id)
+        instance = self.db.instance_get_by_id(context, instance_id)
         host = instance['host']
         rpc.cast(context,
                  self.db.queue_get_for(context, FLAGS.compute_topic, host),
@@ -283,7 +274,7 @@
 
     def unpause(self, context, instance_id):
         """Unpause the given instance."""
-        instance = self.db.instance_get_by_internal_id(context, instance_id)
+        instance = self.db.instance_get_by_id(context, instance_id)
         host = instance['host']
         rpc.cast(context,
                  self.db.queue_get_for(context, FLAGS.compute_topic, host),
