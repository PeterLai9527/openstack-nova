--- conflicted
+++ resolved
@@ -443,7 +443,6 @@
              '-s %s -j SNAT --to %s' % (fixed_ip, floating_ip))]
 
 
-<<<<<<< HEAD
 def ensure_vlan_bridge(vlan_num, bridge, bridge_interface, net_attrs=None):
     """Create a vlan and bridge unless they already exist"""
     interface = ensure_vlan(vlan_num, bridge_interface)
@@ -452,18 +451,7 @@
 
 def ensure_vlan(vlan_num, bridge_interface):
     """Create a vlan unless it already exists"""
-    interface = "vlan%s" % vlan_num
-=======
-def ensure_vlan_bridge(vlan_num, bridge, net_attrs=None):
-    """Create a vlan and bridge unless they already exist."""
-    interface = ensure_vlan(vlan_num)
-    ensure_bridge(bridge, interface, net_attrs)
-
-
-def ensure_vlan(vlan_num):
-    """Create a vlan unless it already exists."""
     interface = 'vlan%s' % vlan_num
->>>>>>> 330b3feb
     if not _device_exists(interface):
         LOG.debug(_('Starting VLAN inteface %s'), interface)
         _execute('sudo', 'vconfig', 'set_name_type', 'VLAN_PLUS_VID_NO_PAD')
@@ -668,13 +656,8 @@
 
     seconds_since_epoch = calendar.timegm(timestamp.utctimetuple())
 
-<<<<<<< HEAD
-    return "%d %s %s %s *" % (seconds_since_epoch + FLAGS.dhcp_lease_time,
+    return '%d %s %s %s *' % (seconds_since_epoch + FLAGS.dhcp_lease_time,
                               fixed_ip_ref['mac_address']['address'],
-=======
-    return '%d %s %s %s *' % (seconds_since_epoch + FLAGS.dhcp_lease_time,
-                              instance_ref['mac_address'],
->>>>>>> 330b3feb
                               fixed_ip_ref['address'],
                               instance_ref['hostname'] or '*')
 
@@ -682,11 +665,7 @@
 def _host_dhcp(fixed_ip_ref):
     """Return a host string for an address in dhcp-host format."""
     instance_ref = fixed_ip_ref['instance']
-<<<<<<< HEAD
-    return "%s,%s.%s,%s" % (fixed_ip_ref['mac_address']['address'],
-=======
-    return '%s,%s.%s,%s' % (instance_ref['mac_address'],
->>>>>>> 330b3feb
+    return '%s,%s.%s,%s' % (fixed_ip_ref['mac_address']['address'],
                                    instance_ref['hostname'],
                                    FLAGS.dhcp_domain,
                                    fixed_ip_ref['address'])
