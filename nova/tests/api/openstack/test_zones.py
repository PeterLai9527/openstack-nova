--- conflicted
+++ resolved
@@ -21,10 +21,7 @@
 import nova.db
 from nova import context
 from nova import crypto
-<<<<<<< HEAD
-=======
 from nova import exception
->>>>>>> 3812bb4c
 from nova import flags
 from nova import test
 from nova.api.openstack import zones
