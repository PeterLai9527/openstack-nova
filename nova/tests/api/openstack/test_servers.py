# vim: tabstop=4 shiftwidth=4 softtabstop=4

# Copyright 2010-2011 OpenStack LLC.
# Copyright 2011 Piston Cloud Computing, Inc.
# All Rights Reserved.
#
#    Licensed under the Apache License, Version 2.0 (the "License"); you may
#    not use this file except in compliance with the License. You may obtain
#    a copy of the License at
#
#         http://www.apache.org/licenses/LICENSE-2.0
#
#    Unless required by applicable law or agreed to in writing, software
#    distributed under the License is distributed on an "AS IS" BASIS, WITHOUT
#    WARRANTIES OR CONDITIONS OF ANY KIND, either express or implied. See the
#    License for the specific language governing permissions and limitations
#    under the License.

import base64
import datetime
import json
import unittest
from lxml import etree
from xml.dom import minidom

import webob

from nova import context
from nova import db
from nova import exception
from nova import test
from nova import utils
import nova.api.openstack
from nova.api.openstack import create_instance_helper
from nova.api.openstack import servers
from nova.api.openstack import wsgi
from nova.api.openstack import xmlutil
import nova.compute.api
from nova.compute import instance_types
from nova.compute import task_states
from nova.compute import vm_states
import nova.db.api
import nova.scheduler.api
from nova.db.sqlalchemy.models import Instance
from nova.db.sqlalchemy.models import InstanceMetadata
import nova.image.fake
import nova.rpc
from nova.tests.api.openstack import common
from nova.tests.api.openstack import fakes


FAKE_UUID = 'aaaaaaaa-aaaa-aaaa-aaaa-aaaaaaaaaaaa'
NS = "{http://docs.openstack.org/compute/api/v1.1}"
ATOMNS = "{http://www.w3.org/2005/Atom}"


def fake_gen_uuid():
    return FAKE_UUID


def return_server_by_id(context, id):
    return stub_instance(id)


def return_server_by_uuid(context, uuid):
    id = 1
    return stub_instance(id, uuid=uuid)


def return_virtual_interface_by_instance(interfaces):
    def _return_virtual_interface_by_instance(context, instance_id):
        return interfaces
    return _return_virtual_interface_by_instance


def return_virtual_interface_instance_nonexistant(interfaces):
    def _return_virtual_interface_by_instance(context, instance_id):
        raise exception.InstanceNotFound(instance_id=instance_id)
    return _return_virtual_interface_by_instance


def return_server_with_attributes(**kwargs):
    def _return_server(context, id):
        return stub_instance(id, **kwargs)
    return _return_server


def return_server_with_addresses(private, public):
    def _return_server(context, id):
        return stub_instance(id, private_address=private,
                             public_addresses=public)
    return _return_server


def return_server_with_state(vm_state, task_state=None):
    def _return_server(context, id):
        return stub_instance(id, vm_state=vm_state, task_state=task_state)
    return _return_server


def return_server_with_uuid_and_state(vm_state, task_state):
    def _return_server(context, id):
        return stub_instance(id,
                             uuid=FAKE_UUID,
                             vm_state=vm_state,
                             task_state=task_state)
    return _return_server


def return_servers(context, *args, **kwargs):
    return [stub_instance(i, 'fake', 'fake') for i in xrange(5)]


def return_servers_by_reservation(context, reservation_id=""):
    return [stub_instance(i, reservation_id) for i in xrange(5)]


def return_servers_by_reservation_empty(context, reservation_id=""):
    return []


def return_servers_from_child_zones_empty(*args, **kwargs):
    return []


def return_servers_from_child_zones(*args, **kwargs):
    class Server(object):
        pass

    zones = []
    for zone in xrange(3):
        servers = []
        for server_id in xrange(5):
            server = Server()
            server._info = stub_instance(server_id, reservation_id="child")
            servers.append(server)

        zones.append(("Zone%d" % zone, servers))
    return zones


def return_security_group(context, instance_id, security_group_id):
    pass


def instance_update(context, instance_id, values):
    return stub_instance(instance_id, name=values.get('display_name'))


def instance_addresses(context, instance_id):
    return None


def stub_instance(id, user_id='fake', project_id='fake', private_address=None,
                  public_addresses=None, host=None,
                  vm_state=None, task_state=None,
                  reservation_id="", uuid=FAKE_UUID, image_ref="10",
                  flavor_id="1", interfaces=None, name=None, key_name='',
                  access_ipv4=None, access_ipv6=None):
    metadata = []
    metadata.append(InstanceMetadata(key='seq', value=id))

    if interfaces is None:
        interfaces = []

    inst_type = instance_types.get_instance_type_by_flavor_id(int(flavor_id))

    if public_addresses is None:
        public_addresses = list()

    if host is not None:
        host = str(host)

    if key_name:
        key_data = 'FAKE'
    else:
        key_data = ''

    # ReservationID isn't sent back, hack it in there.
    server_name = name or "server%s" % id
    if reservation_id != "":
        server_name = "reservation_%s" % (reservation_id, )

    instance = {
        "id": int(id),
        "created_at": datetime.datetime(2010, 10, 10, 12, 0, 0),
        "updated_at": datetime.datetime(2010, 11, 11, 11, 0, 0),
        "admin_pass": "",
        "user_id": user_id,
        "project_id": project_id,
        "image_ref": image_ref,
        "kernel_id": "",
        "ramdisk_id": "",
        "launch_index": 0,
        "key_name": key_name,
        "key_data": key_data,
        "vm_state": vm_state or vm_states.BUILDING,
        "task_state": task_state,
        "memory_mb": 0,
        "vcpus": 0,
        "local_gb": 0,
        "hostname": "",
        "host": host,
        "instance_type": dict(inst_type),
        "user_data": "",
        "reservation_id": reservation_id,
        "mac_address": "",
        "scheduled_at": utils.utcnow(),
        "launched_at": utils.utcnow(),
        "terminated_at": utils.utcnow(),
        "availability_zone": "",
        "display_name": server_name,
        "display_description": "",
        "locked": False,
        "metadata": metadata,
        "access_ip_v4": access_ipv4,
        "access_ip_v6": access_ipv6,
        "uuid": uuid,
        "virtual_interfaces": interfaces}

    instance["fixed_ips"] = {
        "address": private_address,
        "floating_ips": [{"address":ip} for ip in public_addresses]}

    return instance


def fake_compute_api(cls, req, id):
    return True


def find_host(self, context, instance_id):
    return "nova"


class MockSetAdminPassword(object):
    def __init__(self):
        self.instance_id = None
        self.password = None

    def __call__(self, context, instance_id, password):
        self.instance_id = instance_id
        self.password = password


class ServersTest(test.TestCase):
    def setUp(self):
        self.maxDiff = None
        super(ServersTest, self).setUp()
        self.flags(verbose=True)
        fakes.stub_out_networking(self.stubs)
        fakes.stub_out_rate_limiting(self.stubs)
        fakes.stub_out_key_pair_funcs(self.stubs)
        fakes.stub_out_image_service(self.stubs)
        self.stubs.Set(utils, 'gen_uuid', fake_gen_uuid)
        self.stubs.Set(nova.db.api, 'instance_get_all_by_filters',
                return_servers)
        self.stubs.Set(nova.db.api, 'instance_get', return_server_by_id)
        self.stubs.Set(nova.db, 'instance_get_by_uuid',
                       return_server_by_uuid)
        self.stubs.Set(nova.db.api, 'instance_get_all_by_project',
                       return_servers)
        self.stubs.Set(nova.db.api, 'instance_add_security_group',
                       return_security_group)
        self.stubs.Set(nova.db.api, 'instance_update', instance_update)
        self.stubs.Set(nova.db.api, 'instance_get_fixed_addresses',
                       instance_addresses)
        self.stubs.Set(nova.db.api, 'instance_get_floating_address',
                       instance_addresses)
        self.stubs.Set(nova.compute.API, 'pause', fake_compute_api)
        self.stubs.Set(nova.compute.API, 'unpause', fake_compute_api)
        self.stubs.Set(nova.compute.API, 'suspend', fake_compute_api)
        self.stubs.Set(nova.compute.API, 'resume', fake_compute_api)
        self.stubs.Set(nova.compute.API, "get_diagnostics", fake_compute_api)
        self.stubs.Set(nova.compute.API, "get_actions", fake_compute_api)

        self.webreq = common.webob_factory('/v1.0/servers')
        self.config_drive = None

    def test_get_server_by_id(self):
        req = webob.Request.blank('/v1.0/servers/1')
        res = req.get_response(fakes.wsgi_app())
        res_dict = json.loads(res.body)
        self.assertEqual(res_dict['server']['id'], 1)
        self.assertEqual(res_dict['server']['name'], 'server1')

    def test_get_server_by_uuid(self):
        """
        The steps involved with resolving a UUID are pretty complicated;
        here's what's happening in this scenario:

        1. Show is calling `routing_get`

        2. `routing_get` is wrapped by `reroute_compute` which does the work
           of resolving requests to child zones.

        3. `reroute_compute` looks up the UUID by hitting the stub
           (returns_server_by_uuid)

        4. Since the stub return that the record exists, `reroute_compute`
           considers the request to be 'zone local', so it replaces the UUID
           in the argument list with an integer ID and then calls the inner
           function ('get').

        5. The call to `get` hits the other stub 'returns_server_by_id` which
           has the UUID set to FAKE_UUID

        So, counterintuitively, we call `get` twice on the `show` command.
        """
        req = webob.Request.blank('/v1.0/servers/%s' % FAKE_UUID)
        res = req.get_response(fakes.wsgi_app())
        res_dict = json.loads(res.body)
        self.assertEqual(res_dict['server']['id'], 1)
        self.assertEqual(res_dict['server']['uuid'], FAKE_UUID)
        self.assertEqual(res_dict['server']['name'], 'server1')

    def test_get_server_by_id_v1_1(self):
        image_bookmark = "http://localhost/fake/images/10"
        flavor_ref = "http://localhost/v1.1/fake/flavors/1"
        flavor_id = "1"
        flavor_bookmark = "http://localhost/fake/flavors/1"

        public_ip = '192.168.0.3'
        private_ip = '172.19.0.1'
        interfaces = [
            {
                'network': {'label': 'public'},
                'fixed_ips': [
                    {'address': public_ip},
                ],
            },
            {
                'network': {'label': 'private'},
                'fixed_ips': [
                    {'address': private_ip},
                ],
            },
        ]
        new_return_server = return_server_with_attributes(
            interfaces=interfaces)
        self.stubs.Set(nova.db.api, 'instance_get', new_return_server)

        req = webob.Request.blank('/v1.1/fake/servers/1')
        res = req.get_response(fakes.wsgi_app())
        res_dict = json.loads(res.body)
        expected_server = {
            "server": {
                "id": 1,
                "uuid": FAKE_UUID,
                "user_id": "fake",
                "tenant_id": "fake",
                "updated": "2010-11-11T11:00:00Z",
                "created": "2010-10-10T12:00:00Z",
                "progress": 0,
                "name": "server1",
                "status": "BUILD",
                "accessIPv4": "",
                "accessIPv6": "",
                "hostId": '',
                "key_name": '',
                "image": {
                    "id": "10",
                    "links": [
                        {
                            "rel": "bookmark",
                            "href": image_bookmark,
                        },
                    ],
                },
                "flavor": {
                    "id": "1",
                  "links": [
                                            {
                          "rel": "bookmark",
                          "href": flavor_bookmark,
                      },
                  ],
                },
                "addresses": {
                    "public": [
                        {
                            "version": 4,
                            "addr": public_ip,
                        },
                    ],
                    "private": [
                        {
                            "version": 4,
                            "addr": private_ip,
                        },
                    ],
                },
                "metadata": {
                    "seq": "1",
                },
                "config_drive": None,
                "links": [
                    {
                        "rel": "self",
                        #FIXME(wwolf) Do we want the links to be id or uuid?
                        "href": "http://localhost/v1.1/fake/servers/1",
                    },
                    {
                        "rel": "bookmark",
                        "href": "http://localhost/fake/servers/1",
                    },
                ],
            }
        }

        self.assertDictMatch(res_dict, expected_server)

    def test_get_server_by_id_v1_1_xml(self):
        image_bookmark = "http://localhost/fake/images/10"
        flavor_ref = "http://localhost/v1.1/fake/flavors/1"
        flavor_id = "1"
        flavor_bookmark = "http://localhost/fake/flavors/1"
        server_href = "http://localhost/v1.1/fake/servers/1"
        server_bookmark = "http://localhost/fake/servers/1"

        public_ip = '192.168.0.3'
        private_ip = '172.19.0.1'
        interfaces = [
            {
                'network': {'label': 'public'},
                'fixed_ips': [
                    {'address': public_ip},
                ],
            },
            {
                'network': {'label': 'private'},
                'fixed_ips': [
                    {'address': private_ip},
                ],
            },
        ]
        new_return_server = return_server_with_attributes(
            interfaces=interfaces)
        self.stubs.Set(nova.db.api, 'instance_get', new_return_server)

        req = webob.Request.blank('/v1.1/fake/servers/1')
        req.headers['Accept'] = 'application/xml'
        res = req.get_response(fakes.wsgi_app())
<<<<<<< HEAD
        output = res.body
        print output
        root = etree.XML(output)
        xmlutil.validate_schema(root, 'server')
=======
        actual = minidom.parseString(res.body.replace('  ', ''))
        expected_uuid = FAKE_UUID
        expected_updated = "2010-11-11T11:00:00Z"
        expected_created = "2010-10-10T12:00:00Z"
        expected = minidom.parseString("""
        <server id="1"
                uuid="%(expected_uuid)s"
                userId="fake"
                tenantId="fake"
                xmlns="http://docs.openstack.org/compute/api/v1.1"
                xmlns:atom="http://www.w3.org/2005/Atom"
                name="server1"
                updated="%(expected_updated)s"
                created="%(expected_created)s"
                hostId=""
                status="BUILD"
                accessIPv4=""
                accessIPv6=""
                progress="0">
            <atom:link href="%(server_href)s" rel="self"/>
            <atom:link href="%(server_bookmark)s" rel="bookmark"/>
            <image id="10">
                <atom:link rel="bookmark" href="%(image_bookmark)s"/>
            </image>
            <flavor id="1">
                <atom:link rel="bookmark" href="%(flavor_bookmark)s"/>
            </flavor>
            <metadata>
                <meta key="seq">
                    1
                </meta>
            </metadata>
            <addresses>
                <network id="public">
                    <ip version="4" addr="%(public_ip)s"/>
                </network>
                <network id="private">
                    <ip version="4" addr="%(private_ip)s"/>
                </network>
            </addresses>
        </server>
        """.replace("  ", "") % (locals()))

        self.assertEqual(expected.toxml(), actual.toxml())
>>>>>>> bb3b61b6

    def test_get_server_with_active_status_by_id_v1_1(self):
        image_bookmark = "http://localhost/fake/images/10"
        flavor_ref = "http://localhost/v1.1/fake/flavors/1"
        flavor_id = "1"
        flavor_bookmark = "http://localhost/fake/flavors/1"
        private_ip = "192.168.0.3"
        public_ip = "1.2.3.4"

        interfaces = [
            {
                'network': {'label': 'public'},
                'fixed_ips': [
                    {'address': public_ip},
                ],
            },
            {
                'network': {'label': 'private'},
                'fixed_ips': [
                    {'address': private_ip},
                ],
            },
        ]
        new_return_server = return_server_with_attributes(
            interfaces=interfaces, vm_state=vm_states.ACTIVE)
        self.stubs.Set(nova.db.api, 'instance_get', new_return_server)

        req = webob.Request.blank('/v1.1/fake/servers/1')
        res = req.get_response(fakes.wsgi_app())
        res_dict = json.loads(res.body)
        expected_server = {
            "server": {
                "id": 1,
                "uuid": FAKE_UUID,
                "user_id": "fake",
                "tenant_id": "fake",
                "updated": "2010-11-11T11:00:00Z",
                "created": "2010-10-10T12:00:00Z",
                "progress": 100,
                "name": "server1",
                "status": "ACTIVE",
                "accessIPv4": "",
                "accessIPv6": "",
                "hostId": '',
                "key_name": '',
                "image": {
                    "id": "10",
                    "links": [
                        {
                            "rel": "bookmark",
                            "href": image_bookmark,
                        },
                    ],
                },
                "flavor": {
                    "id": "1",
                  "links": [
                      {
                          "rel": "bookmark",
                          "href": flavor_bookmark,
                      },
                  ],
                },
                "addresses": {
                    "public": [
                        {
                            "version": 4,
                            "addr": public_ip,
                        },
                    ],
                    "private": [
                        {
                            "version": 4,
                            "addr": private_ip,
                        },
                    ],
                },
                "metadata": {
                    "seq": "1",
                },
                "config_drive": None,
                "links": [
                    {
                        "rel": "self",
                        "href": "http://localhost/v1.1/fake/servers/1",
                    },
                    {
                        "rel": "bookmark",
                        "href": "http://localhost/fake/servers/1",
                    },
                ],
            }
        }

        self.assertDictMatch(res_dict, expected_server)

    def test_get_server_with_id_image_ref_by_id_v1_1(self):
        image_ref = "10"
        image_bookmark = "http://localhost/fake/images/10"
        flavor_ref = "http://localhost/v1.1/fake/flavors/1"
        flavor_id = "1"
        flavor_bookmark = "http://localhost/fake/flavors/1"
        private_ip = "192.168.0.3"
        public_ip = "1.2.3.4"

        interfaces = [
            {
                'network': {'label': 'public'},
                'fixed_ips': [
                    {'address': public_ip},
                ],
            },
            {
                'network': {'label': 'private'},
                'fixed_ips': [
                    {'address': private_ip},
                ],
            },
        ]
        new_return_server = return_server_with_attributes(
            interfaces=interfaces, vm_state=vm_states.ACTIVE,
            image_ref=image_ref, flavor_id=flavor_id)
        self.stubs.Set(nova.db.api, 'instance_get', new_return_server)

        req = webob.Request.blank('/v1.1/fake/servers/1')
        res = req.get_response(fakes.wsgi_app())
        res_dict = json.loads(res.body)
        expected_server = {
            "server": {
                "id": 1,
                "uuid": FAKE_UUID,
                "user_id": "fake",
                "tenant_id": "fake",
                "updated": "2010-11-11T11:00:00Z",
                "created": "2010-10-10T12:00:00Z",
                "progress": 100,
                "name": "server1",
                "status": "ACTIVE",
                "accessIPv4": "",
                "accessIPv6": "",
                "hostId": '',
                "key_name": '',
                "image": {
                    "id": "10",
                    "links": [
                        {
                            "rel": "bookmark",
                            "href": image_bookmark,
                        },
                    ],
                },
                "flavor": {
                    "id": "1",
                  "links": [
                      {
                          "rel": "bookmark",
                          "href": flavor_bookmark,
                      },
                  ],
                },
                "addresses": {
                    "public": [
                        {
                            "version": 4,
                            "addr": public_ip,
                        },
                    ],
                    "private": [
                        {
                            "version": 4,
                            "addr": private_ip,
                        },
                    ],
                },
                "metadata": {
                    "seq": "1",
                },
                "config_drive": None,
                "links": [
                    {
                        "rel": "self",
                        "href": "http://localhost/v1.1/fake/servers/1",
                    },
                    {
                        "rel": "bookmark",
                        "href": "http://localhost/fake/servers/1",
                    },
                ],
            }
        }

        self.assertDictMatch(res_dict, expected_server)

    def test_get_server_by_id_with_addresses_xml(self):
        private = "192.168.0.3"
        public = ["1.2.3.4"]
        new_return_server = return_server_with_addresses(private, public)
        self.stubs.Set(nova.db.api, 'instance_get', new_return_server)
        req = webob.Request.blank('/v1.0/servers/1')
        req.headers['Accept'] = 'application/xml'
        res = req.get_response(fakes.wsgi_app())
        dom = minidom.parseString(res.body)
        server = dom.childNodes[0]
        self.assertEquals(server.nodeName, 'server')
        self.assertEquals(server.getAttribute('id'), '1')
        self.assertEquals(server.getAttribute('name'), 'server1')
        (public,) = server.getElementsByTagName('public')
        (ip,) = public.getElementsByTagName('ip')
        self.assertEquals(ip.getAttribute('addr'), '1.2.3.4')
        (private,) = server.getElementsByTagName('private')
        (ip,) = private.getElementsByTagName('ip')
        self.assertEquals(ip.getAttribute('addr'),  '192.168.0.3')

    def test_get_server_by_id_with_addresses(self):
        private = "192.168.0.3"
        public = ["1.2.3.4"]
        new_return_server = return_server_with_addresses(private, public)
        self.stubs.Set(nova.db.api, 'instance_get', new_return_server)
        req = webob.Request.blank('/v1.0/servers/1')
        res = req.get_response(fakes.wsgi_app())
        res_dict = json.loads(res.body)
        self.assertEqual(res_dict['server']['id'], 1)
        self.assertEqual(res_dict['server']['name'], 'server1')
        addresses = res_dict['server']['addresses']
        self.assertEqual(len(addresses["public"]), len(public))
        self.assertEqual(addresses["public"][0], public[0])
        self.assertEqual(len(addresses["private"]), 1)
        self.assertEqual(addresses["private"][0], private)

    def test_get_server_addresses_v1_0(self):
        private = '192.168.0.3'
        public = ['1.2.3.4']
        new_return_server = return_server_with_addresses(private, public)
        self.stubs.Set(nova.db.api, 'instance_get', new_return_server)
        req = webob.Request.blank('/v1.0/servers/1/ips')
        res = req.get_response(fakes.wsgi_app())
        res_dict = json.loads(res.body)
        self.assertEqual(res_dict, {
            'addresses': {'public': public, 'private': [private]}})

    def test_get_server_addresses_xml_v1_0(self):
        private_expected = "192.168.0.3"
        public_expected = ["1.2.3.4"]
        new_return_server = return_server_with_addresses(private_expected,
                                                         public_expected)
        self.stubs.Set(nova.db.api, 'instance_get', new_return_server)
        req = webob.Request.blank('/v1.0/servers/1/ips')
        req.headers['Accept'] = 'application/xml'
        res = req.get_response(fakes.wsgi_app())
        dom = minidom.parseString(res.body)
        (addresses,) = dom.childNodes
        self.assertEquals(addresses.nodeName, 'addresses')
        (public,) = addresses.getElementsByTagName('public')
        (ip,) = public.getElementsByTagName('ip')
        self.assertEquals(ip.getAttribute('addr'), public_expected[0])
        (private,) = addresses.getElementsByTagName('private')
        (ip,) = private.getElementsByTagName('ip')
        self.assertEquals(ip.getAttribute('addr'), private_expected)

    def test_get_server_addresses_public_v1_0(self):
        private = "192.168.0.3"
        public = ["1.2.3.4"]
        new_return_server = return_server_with_addresses(private, public)
        self.stubs.Set(nova.db.api, 'instance_get', new_return_server)
        req = webob.Request.blank('/v1.0/servers/1/ips/public')
        res = req.get_response(fakes.wsgi_app())
        res_dict = json.loads(res.body)
        self.assertEqual(res_dict, {'public': public})

    def test_get_server_addresses_private_v1_0(self):
        private = "192.168.0.3"
        public = ["1.2.3.4"]
        new_return_server = return_server_with_addresses(private, public)
        self.stubs.Set(nova.db.api, 'instance_get', new_return_server)
        req = webob.Request.blank('/v1.0/servers/1/ips/private')
        res = req.get_response(fakes.wsgi_app())
        res_dict = json.loads(res.body)
        self.assertEqual(res_dict, {'private': [private]})

    def test_get_server_addresses_public_xml_v1_0(self):
        private = "192.168.0.3"
        public = ["1.2.3.4"]
        new_return_server = return_server_with_addresses(private, public)
        self.stubs.Set(nova.db.api, 'instance_get', new_return_server)
        req = webob.Request.blank('/v1.0/servers/1/ips/public')
        req.headers['Accept'] = 'application/xml'
        res = req.get_response(fakes.wsgi_app())
        dom = minidom.parseString(res.body)
        (public_node,) = dom.childNodes
        self.assertEquals(public_node.nodeName, 'public')
        (ip,) = public_node.getElementsByTagName('ip')
        self.assertEquals(ip.getAttribute('addr'), public[0])

    def test_get_server_addresses_private_xml_v1_0(self):
        private = "192.168.0.3"
        public = ["1.2.3.4"]
        new_return_server = return_server_with_addresses(private, public)
        self.stubs.Set(nova.db.api, 'instance_get', new_return_server)
        req = webob.Request.blank('/v1.0/servers/1/ips/private')
        req.headers['Accept'] = 'application/xml'
        res = req.get_response(fakes.wsgi_app())
        dom = minidom.parseString(res.body)
        (private_node,) = dom.childNodes
        self.assertEquals(private_node.nodeName, 'private')
        (ip,) = private_node.getElementsByTagName('ip')
        self.assertEquals(ip.getAttribute('addr'), private)

    # NOTE(bcwaldon): lp830817
    def test_get_server_by_id_malformed_networks_v1_1(self):
        ifaces = [
            {
                'network': None,
                'fixed_ips': [
                    {'address': '192.168.0.3'},
                    {'address': '192.168.0.4'},
                ],
            },
        ]
        new_return_server = return_server_with_attributes(interfaces=ifaces)
        self.stubs.Set(nova.db.api, 'instance_get', new_return_server)

        req = webob.Request.blank('/v1.1/fake/servers/1')
        res = req.get_response(fakes.wsgi_app())
        self.assertEqual(res.status_int, 200)
        res_dict = json.loads(res.body)
        self.assertEqual(res_dict['server']['id'], 1)
        self.assertEqual(res_dict['server']['name'], 'server1')

    def test_get_server_by_id_with_addresses_v1_1(self):
        self.flags(use_ipv6=True)
        interfaces = [
            {
                'network': {'label': 'network_1'},
                'fixed_ips': [
                    {'address': '192.168.0.3'},
                    {'address': '192.168.0.4'},
                ],
            },
            {
                'network': {'label': 'network_2'},
                'fixed_ips': [
                    {'address': '172.19.0.1'},
                    {'address': '172.19.0.2'},
                ],
                'fixed_ipv6': '2001:4860::12',
            },
        ]
        new_return_server = return_server_with_attributes(
            interfaces=interfaces)
        self.stubs.Set(nova.db.api, 'instance_get', new_return_server)

        req = webob.Request.blank('/v1.1/fake/servers/1')
        res = req.get_response(fakes.wsgi_app())

        res_dict = json.loads(res.body)
        self.assertEqual(res_dict['server']['id'], 1)
        self.assertEqual(res_dict['server']['name'], 'server1')
        addresses = res_dict['server']['addresses']
        expected = {
            'network_1': [
                {'addr': '192.168.0.3', 'version': 4},
                {'addr': '192.168.0.4', 'version': 4},
            ],
            'network_2': [
                {'addr': '172.19.0.1', 'version': 4},
                {'addr': '172.19.0.2', 'version': 4},
                {'addr': '2001:4860::12', 'version': 6},
            ],
        }

        self.assertEqual(addresses, expected)

    def test_get_server_by_id_with_addresses_v1_1_ipv6_disabled(self):
        self.flags(use_ipv6=False)
        interfaces = [
            {
                'network': {'label': 'network_1'},
                'fixed_ips': [
                    {'address': '192.168.0.3'},
                    {'address': '192.168.0.4'},
                ],
            },
            {
                'network': {'label': 'network_2'},
                'fixed_ips': [
                    {'address': '172.19.0.1'},
                    {'address': '172.19.0.2'},
                ],
                'fixed_ipv6': '2001:4860::12',
            },
        ]
        new_return_server = return_server_with_attributes(
            interfaces=interfaces)
        self.stubs.Set(nova.db.api, 'instance_get', new_return_server)

        req = webob.Request.blank('/v1.1/fake/servers/1')
        res = req.get_response(fakes.wsgi_app())

        res_dict = json.loads(res.body)
        self.assertEqual(res_dict['server']['id'], 1)
        self.assertEqual(res_dict['server']['name'], 'server1')
        addresses = res_dict['server']['addresses']
        expected = {
            'network_1': [
                {'addr': '192.168.0.3', 'version': 4},
                {'addr': '192.168.0.4', 'version': 4},
            ],
            'network_2': [
                {'addr': '172.19.0.1', 'version': 4},
                {'addr': '172.19.0.2', 'version': 4},
            ],
        }

        self.assertEqual(addresses, expected)

    def test_get_server_addresses_v1_1(self):
        self.flags(use_ipv6=True)
        interfaces = [
            {
                'network': {'label': 'network_1'},
                'fixed_ips': [
                    {'address': '192.168.0.3'},
                    {'address': '192.168.0.4'},
                ],
            },
            {
                'network': {'label': 'network_2'},
                'fixed_ips': [
                    {
                        'address': '172.19.0.1',
                        'floating_ips': [
                            {'address': '1.2.3.4'},
                        ],
                    },
                    {'address': '172.19.0.2'},
                ],
                'fixed_ipv6': '2001:4860::12',
            },
        ]

        _return_vifs = return_virtual_interface_by_instance(interfaces)
        self.stubs.Set(nova.db.api,
                       'virtual_interface_get_by_instance',
                       _return_vifs)

        req = webob.Request.blank('/v1.1/fake/servers/1/ips')
        res = req.get_response(fakes.wsgi_app())
        res_dict = json.loads(res.body)

        expected = {
            'addresses': {
                'network_1': [
                    {'version': 4, 'addr': '192.168.0.3'},
                    {'version': 4, 'addr': '192.168.0.4'},
                ],
                'network_2': [
                    {'version': 4, 'addr': '172.19.0.1'},
                    {'version': 4, 'addr': '1.2.3.4'},
                    {'version': 4, 'addr': '172.19.0.2'},
                    {'version': 6, 'addr': '2001:4860::12'},
                ],
            },
        }

        self.assertEqual(res_dict, expected)

    def test_get_server_addresses_single_network_v1_1(self):
        self.flags(use_ipv6=True)
        interfaces = [
            {
                'network': {'label': 'network_1'},
                'fixed_ips': [
                    {'address': '192.168.0.3'},
                    {'address': '192.168.0.4'},
                ],
            },
            {
                'network': {'label': 'network_2'},
                'fixed_ips': [
                    {
                        'address': '172.19.0.1',
                        'floating_ips': [
                            {'address': '1.2.3.4'},
                        ],
                    },
                    {'address': '172.19.0.2'},
                ],
                'fixed_ipv6': '2001:4860::12',
            },
        ]
        _return_vifs = return_virtual_interface_by_instance(interfaces)
        self.stubs.Set(nova.db.api,
                       'virtual_interface_get_by_instance',
                       _return_vifs)

        req = webob.Request.blank('/v1.1/fake/servers/1/ips/network_2')
        res = req.get_response(fakes.wsgi_app())
        self.assertEqual(res.status_int, 200)
        res_dict = json.loads(res.body)
        expected = {
            'network_2': [
                {'version': 4, 'addr': '172.19.0.1'},
                {'version': 4, 'addr': '1.2.3.4'},
                {'version': 4, 'addr': '172.19.0.2'},
                {'version': 6, 'addr': '2001:4860::12'},
            ],
        }
        self.assertEqual(res_dict, expected)

    def test_get_server_addresses_nonexistant_network_v1_1(self):
        _return_vifs = return_virtual_interface_by_instance([])
        self.stubs.Set(nova.db.api,
                       'virtual_interface_get_by_instance',
                       _return_vifs)

        req = webob.Request.blank('/v1.1/fake/servers/1/ips/network_0')
        res = req.get_response(fakes.wsgi_app())
        self.assertEqual(res.status_int, 404)

    def test_get_server_addresses_nonexistant_server_v1_1(self):
        _return_vifs = return_virtual_interface_instance_nonexistant([])
        self.stubs.Set(nova.db.api,
                       'virtual_interface_get_by_instance',
                       _return_vifs)

        req = webob.Request.blank('/v1.1/fake/servers/600/ips')
        res = req.get_response(fakes.wsgi_app())
        self.assertEqual(res.status_int, 404)

    def test_get_server_list(self):
        req = webob.Request.blank('/v1.0/servers')
        res = req.get_response(fakes.wsgi_app())
        res_dict = json.loads(res.body)

        self.assertEqual(len(res_dict['servers']), 5)
        i = 0
        for s in res_dict['servers']:
            self.assertEqual(s['id'], i)
            self.assertEqual(s['name'], 'server%d' % i)
            self.assertEqual(s.get('imageId', None), None)
            i += 1

    def test_get_server_list_with_reservation_id(self):
        self.stubs.Set(nova.db.api, 'instance_get_all_by_reservation',
                       return_servers_by_reservation)
        self.stubs.Set(nova.scheduler.api, 'call_zone_method',
                       return_servers_from_child_zones)
        req = webob.Request.blank('/v1.0/servers?reservation_id=foo')
        res = req.get_response(fakes.wsgi_app())
        res_dict = json.loads(res.body)

        i = 0
        for s in res_dict['servers']:
            if '_is_precooked' in s:
                self.assertEqual(s.get('reservation_id'), 'child')
            else:
                self.assertEqual(s.get('name'), 'server%d' % i)
                i += 1

    def test_get_server_list_with_reservation_id_empty(self):
        self.stubs.Set(nova.db.api, 'instance_get_all_by_reservation',
                       return_servers_by_reservation_empty)
        self.stubs.Set(nova.scheduler.api, 'call_zone_method',
                       return_servers_from_child_zones_empty)
        req = webob.Request.blank('/v1.0/servers/detail?reservation_id=foo')
        res = req.get_response(fakes.wsgi_app())
        res_dict = json.loads(res.body)

        i = 0
        for s in res_dict['servers']:
            if '_is_precooked' in s:
                self.assertEqual(s.get('reservation_id'), 'child')
            else:
                self.assertEqual(s.get('name'), 'server%d' % i)
                i += 1

    def test_get_server_list_with_reservation_id_details(self):
        self.stubs.Set(nova.db.api, 'instance_get_all_by_reservation',
                       return_servers_by_reservation)
        self.stubs.Set(nova.scheduler.api, 'call_zone_method',
                       return_servers_from_child_zones)
        req = webob.Request.blank('/v1.0/servers/detail?reservation_id=foo')
        res = req.get_response(fakes.wsgi_app())
        res_dict = json.loads(res.body)

        i = 0
        for s in res_dict['servers']:
            if '_is_precooked' in s:
                self.assertEqual(s.get('reservation_id'), 'child')
            else:
                self.assertEqual(s.get('name'), 'server%d' % i)
                i += 1

    def test_get_server_list_v1_1(self):
        req = webob.Request.blank('/v1.1/fake/servers')
        res = req.get_response(fakes.wsgi_app())
        res_dict = json.loads(res.body)

        self.assertEqual(len(res_dict['servers']), 5)
        for i, s in enumerate(res_dict['servers']):
            self.assertEqual(s['id'], i)
            self.assertEqual(s['name'], 'server%d' % i)
            self.assertEqual(s.get('image', None), None)

            expected_links = [
                {
                    "rel": "self",
                    "href": "http://localhost/v1.1/fake/servers/%s" % s['id'],
                },
                {
                    "rel": "bookmark",
                    "href": "http://localhost/fake/servers/%s" % s['id'],
                },
            ]

            self.assertEqual(s['links'], expected_links)

    def test_get_servers_with_limit(self):
        req = webob.Request.blank('/v1.0/servers?limit=3')
        res = req.get_response(fakes.wsgi_app())
        servers = json.loads(res.body)['servers']
        self.assertEqual([s['id'] for s in servers], [0, 1, 2])

        req = webob.Request.blank('/v1.0/servers?limit=aaa')
        res = req.get_response(fakes.wsgi_app())
        self.assertEqual(res.status_int, 400)
        self.assertTrue('limit' in res.body)

    def test_get_servers_with_offset(self):
        req = webob.Request.blank('/v1.0/servers?offset=2')
        res = req.get_response(fakes.wsgi_app())
        servers = json.loads(res.body)['servers']
        self.assertEqual([s['id'] for s in servers], [2, 3, 4])

        req = webob.Request.blank('/v1.0/servers?offset=aaa')
        res = req.get_response(fakes.wsgi_app())
        self.assertEqual(res.status_int, 400)
        self.assertTrue('offset' in res.body)

    def test_get_servers_with_limit_and_offset(self):
        req = webob.Request.blank('/v1.0/servers?limit=2&offset=1')
        res = req.get_response(fakes.wsgi_app())
        servers = json.loads(res.body)['servers']
        self.assertEqual([s['id'] for s in servers], [1, 2])

    def test_get_servers_with_bad_limit(self):
        req = webob.Request.blank('/v1.0/servers?limit=asdf&offset=1')
        res = req.get_response(fakes.wsgi_app())
        self.assertEqual(res.status_int, 400)
        self.assertTrue(res.body.find('limit param') > -1)

    def test_get_servers_with_bad_offset(self):
        req = webob.Request.blank('/v1.0/servers?limit=2&offset=asdf')
        res = req.get_response(fakes.wsgi_app())
        self.assertEqual(res.status_int, 400)
        self.assertTrue(res.body.find('offset param') > -1)

    def test_get_servers_with_marker(self):
        req = webob.Request.blank('/v1.1/fake/servers?marker=2')
        res = req.get_response(fakes.wsgi_app())
        servers = json.loads(res.body)['servers']
        self.assertEqual([s['name'] for s in servers], ["server3", "server4"])

    def test_get_servers_with_limit_and_marker(self):
        req = webob.Request.blank('/v1.1/fake/servers?limit=2&marker=1')
        res = req.get_response(fakes.wsgi_app())
        servers = json.loads(res.body)['servers']
        self.assertEqual([s['name'] for s in servers], ['server2', 'server3'])

    def test_get_servers_with_bad_marker(self):
        req = webob.Request.blank('/v1.1/fake/servers?limit=2&marker=asdf')
        res = req.get_response(fakes.wsgi_app())
        self.assertEqual(res.status_int, 400)
        self.assertTrue(res.body.find('marker param') > -1)

    def test_get_servers_with_bad_option_v1_0(self):
        # 1.0 API ignores unknown options
        def fake_get_all(compute_self, context, search_opts=None):
            return [stub_instance(100)]

        self.stubs.Set(nova.compute.API, 'get_all', fake_get_all)

        req = webob.Request.blank('/v1.0/servers?unknownoption=whee')
        res = req.get_response(fakes.wsgi_app())
        self.assertEqual(res.status_int, 200)
        servers = json.loads(res.body)['servers']
        self.assertEqual(len(servers), 1)
        self.assertEqual(servers[0]['id'], 100)

    def test_get_servers_with_bad_option_v1_1(self):
        # 1.1 API also ignores unknown options
        def fake_get_all(compute_self, context, search_opts=None):
            return [stub_instance(100)]

        self.stubs.Set(nova.compute.API, 'get_all', fake_get_all)

        req = webob.Request.blank('/v1.1/fake/servers?unknownoption=whee')
        res = req.get_response(fakes.wsgi_app())
        self.assertEqual(res.status_int, 200)
        servers = json.loads(res.body)['servers']
        self.assertEqual(len(servers), 1)
        self.assertEqual(servers[0]['id'], 100)

    def test_get_servers_allows_image_v1_1(self):
        def fake_get_all(compute_self, context, search_opts=None):
            self.assertNotEqual(search_opts, None)
            self.assertTrue('image' in search_opts)
            self.assertEqual(search_opts['image'], '12345')
            return [stub_instance(100)]

        self.stubs.Set(nova.compute.API, 'get_all', fake_get_all)
        self.flags(allow_admin_api=False)

        req = webob.Request.blank('/v1.1/fake/servers?image=12345')
        res = req.get_response(fakes.wsgi_app())
        # The following assert will fail if either of the asserts in
        # fake_get_all() fail
        self.assertEqual(res.status_int, 200)
        servers = json.loads(res.body)['servers']
        self.assertEqual(len(servers), 1)
        self.assertEqual(servers[0]['id'], 100)

    def test_tenant_id_filter_converts_to_project_id_for_admin(self):
        def fake_get_all(context, filters=None):
            self.assertNotEqual(filters, None)
            self.assertEqual(filters['project_id'], 'faketenant')
            self.assertFalse(filters.get('tenant_id'))
            return [stub_instance(100)]

        self.stubs.Set(nova.db.api, 'instance_get_all_by_filters',
                       fake_get_all)
        self.flags(allow_admin_api=True)

        req = webob.Request.blank('/v1.1/fake/servers?tenant_id=faketenant')
        # Use admin context
        context = nova.context.RequestContext('testuser', 'testproject',
                is_admin=True)
        res = req.get_response(fakes.wsgi_app(fake_auth_context=context))
        res_dict = json.loads(res.body)
        # Failure in fake_get_all returns non 200 status code
        self.assertEqual(res.status_int, 200)

    def test_get_servers_allows_flavor_v1_1(self):
        def fake_get_all(compute_self, context, search_opts=None):
            self.assertNotEqual(search_opts, None)
            self.assertTrue('flavor' in search_opts)
            # flavor is an integer ID
            self.assertEqual(search_opts['flavor'], '12345')
            return [stub_instance(100)]

        self.stubs.Set(nova.compute.API, 'get_all', fake_get_all)
        self.flags(allow_admin_api=False)

        req = webob.Request.blank('/v1.1/fake/servers?flavor=12345')
        res = req.get_response(fakes.wsgi_app())
        # The following assert will fail if either of the asserts in
        # fake_get_all() fail
        self.assertEqual(res.status_int, 200)
        servers = json.loads(res.body)['servers']
        self.assertEqual(len(servers), 1)
        self.assertEqual(servers[0]['id'], 100)

    def test_get_servers_allows_status_v1_1(self):
        def fake_get_all(compute_self, context, search_opts=None):
            self.assertNotEqual(search_opts, None)
            self.assertTrue('vm_state' in search_opts)
            self.assertEqual(search_opts['vm_state'], vm_states.ACTIVE)
            return [stub_instance(100)]

        self.stubs.Set(nova.compute.API, 'get_all', fake_get_all)
        self.flags(allow_admin_api=False)

        req = webob.Request.blank('/v1.1/fake/servers?status=active')
        res = req.get_response(fakes.wsgi_app())
        # The following assert will fail if either of the asserts in
        # fake_get_all() fail
        self.assertEqual(res.status_int, 200)
        servers = json.loads(res.body)['servers']
        self.assertEqual(len(servers), 1)
        self.assertEqual(servers[0]['id'], 100)

    def test_get_servers_invalid_status_v1_1(self):
        """Test getting servers by invalid status"""
        self.flags(allow_admin_api=False)
        req = webob.Request.blank('/v1.1/fake/servers?status=running')
        res = req.get_response(fakes.wsgi_app())
        self.assertEqual(res.status_int, 400)
        self.assertTrue(res.body.find('Invalid server status') > -1)

    def test_get_servers_allows_name_v1_1(self):
        def fake_get_all(compute_self, context, search_opts=None):
            self.assertNotEqual(search_opts, None)
            self.assertTrue('name' in search_opts)
            self.assertEqual(search_opts['name'], 'whee.*')
            return [stub_instance(100)]

        self.stubs.Set(nova.compute.API, 'get_all', fake_get_all)
        self.flags(allow_admin_api=False)

        req = webob.Request.blank('/v1.1/fake/servers?name=whee.*')
        res = req.get_response(fakes.wsgi_app())
        # The following assert will fail if either of the asserts in
        # fake_get_all() fail
        self.assertEqual(res.status_int, 200)
        servers = json.loads(res.body)['servers']
        self.assertEqual(len(servers), 1)
        self.assertEqual(servers[0]['id'], 100)

    def test_get_servers_allows_changes_since_v1_1(self):
        def fake_get_all(compute_self, context, search_opts=None):
            self.assertNotEqual(search_opts, None)
            self.assertTrue('changes-since' in search_opts)
            changes_since = datetime.datetime(2011, 1, 24, 17, 8, 1)
            self.assertEqual(search_opts['changes-since'], changes_since)
            self.assertTrue('deleted' not in search_opts)
            return [stub_instance(100)]

        self.stubs.Set(nova.compute.API, 'get_all', fake_get_all)

        params = 'changes-since=2011-01-24T17:08:01Z'
        req = webob.Request.blank('/v1.1/fake/servers?%s' % params)
        res = req.get_response(fakes.wsgi_app())
        self.assertEqual(res.status_int, 200)
        servers = json.loads(res.body)['servers']
        self.assertEqual(len(servers), 1)
        self.assertEqual(servers[0]['id'], 100)

    def test_get_servers_allows_changes_since_bad_value_v1_1(self):
        params = 'changes-since=asdf'
        req = webob.Request.blank('/v1.1/fake/servers?%s' % params)
        res = req.get_response(fakes.wsgi_app())
        self.assertEqual(res.status_int, 400)

    def test_get_servers_unknown_or_admin_options1(self):
        """Test getting servers by admin-only or unknown options.
        This tests when admin_api is off.  Make sure the admin and
        unknown options are stripped before they get to
        compute_api.get_all()
        """

        self.flags(allow_admin_api=False)

        def fake_get_all(compute_self, context, search_opts=None):
            self.assertNotEqual(search_opts, None)
            # Allowed by user
            self.assertTrue('name' in search_opts)
            self.assertTrue('status' in search_opts)
            # Allowed only by admins with admin API on
            self.assertFalse('ip' in search_opts)
            self.assertFalse('unknown_option' in search_opts)
            return [stub_instance(100)]

        self.stubs.Set(nova.compute.API, 'get_all', fake_get_all)

        query_str = "name=foo&ip=10.*&status=active&unknown_option=meow"
        req = webob.Request.blank('/v1.1/fake/servers?%s' % query_str)
        # Request admin context
        context = nova.context.RequestContext('testuser', 'testproject',
                is_admin=True)
        res = req.get_response(fakes.wsgi_app(fake_auth_context=context))
        # The following assert will fail if either of the asserts in
        # fake_get_all() fail
        self.assertEqual(res.status_int, 200)
        servers = json.loads(res.body)['servers']
        self.assertEqual(len(servers), 1)
        self.assertEqual(servers[0]['id'], 100)

    def test_get_servers_unknown_or_admin_options2(self):
        """Test getting servers by admin-only or unknown options.
        This tests when admin_api is on, but context is a user.
        Make sure the admin and unknown options are stripped before
        they get to compute_api.get_all()
        """

        self.flags(allow_admin_api=True)

        def fake_get_all(compute_self, context, search_opts=None):
            self.assertNotEqual(search_opts, None)
            # Allowed by user
            self.assertTrue('name' in search_opts)
            self.assertTrue('status' in search_opts)
            # Allowed only by admins with admin API on
            self.assertFalse('ip' in search_opts)
            self.assertFalse('unknown_option' in search_opts)
            return [stub_instance(100)]

        self.stubs.Set(nova.compute.API, 'get_all', fake_get_all)

        query_str = "name=foo&ip=10.*&status=active&unknown_option=meow"
        req = webob.Request.blank('/v1.1/fake/servers?%s' % query_str)
        # Request admin context
        context = nova.context.RequestContext('testuser', 'testproject',
                is_admin=False)
        res = req.get_response(fakes.wsgi_app(fake_auth_context=context))
        # The following assert will fail if either of the asserts in
        # fake_get_all() fail
        self.assertEqual(res.status_int, 200)
        servers = json.loads(res.body)['servers']
        self.assertEqual(len(servers), 1)
        self.assertEqual(servers[0]['id'], 100)

    def test_get_servers_unknown_or_admin_options3(self):
        """Test getting servers by admin-only or unknown options.
        This tests when admin_api is on and context is admin.
        All options should be passed through to compute_api.get_all()
        """

        self.flags(allow_admin_api=True)

        def fake_get_all(compute_self, context, search_opts=None):
            self.assertNotEqual(search_opts, None)
            # Allowed by user
            self.assertTrue('name' in search_opts)
            self.assertTrue('status' in search_opts)
            # Allowed only by admins with admin API on
            self.assertTrue('ip' in search_opts)
            self.assertTrue('unknown_option' in search_opts)
            return [stub_instance(100)]

        self.stubs.Set(nova.compute.API, 'get_all', fake_get_all)

        query_str = "name=foo&ip=10.*&status=active&unknown_option=meow"
        req = webob.Request.blank('/v1.1/fake/servers?%s' % query_str)
        # Request admin context
        context = nova.context.RequestContext('testuser', 'testproject',
                is_admin=True)
        res = req.get_response(fakes.wsgi_app(fake_auth_context=context))
        # The following assert will fail if either of the asserts in
        # fake_get_all() fail
        self.assertEqual(res.status_int, 200)
        servers = json.loads(res.body)['servers']
        self.assertEqual(len(servers), 1)
        self.assertEqual(servers[0]['id'], 100)

    def test_get_servers_admin_allows_ip_v1_1(self):
        """Test getting servers by ip with admin_api enabled and
        admin context
        """
        self.flags(allow_admin_api=True)

        def fake_get_all(compute_self, context, search_opts=None):
            self.assertNotEqual(search_opts, None)
            self.assertTrue('ip' in search_opts)
            self.assertEqual(search_opts['ip'], '10\..*')
            return [stub_instance(100)]

        self.stubs.Set(nova.compute.API, 'get_all', fake_get_all)

        req = webob.Request.blank('/v1.1/fake/servers?ip=10\..*')
        # Request admin context
        context = nova.context.RequestContext('testuser', 'testproject',
                is_admin=True)
        res = req.get_response(fakes.wsgi_app(fake_auth_context=context))
        # The following assert will fail if either of the asserts in
        # fake_get_all() fail
        self.assertEqual(res.status_int, 200)
        servers = json.loads(res.body)['servers']
        self.assertEqual(len(servers), 1)
        self.assertEqual(servers[0]['id'], 100)

    def test_get_servers_admin_allows_ip6_v1_1(self):
        """Test getting servers by ip6 with admin_api enabled and
        admin context
        """
        self.flags(allow_admin_api=True)

        def fake_get_all(compute_self, context, search_opts=None):
            self.assertNotEqual(search_opts, None)
            self.assertTrue('ip6' in search_opts)
            self.assertEqual(search_opts['ip6'], 'ffff.*')
            return [stub_instance(100)]

        self.stubs.Set(nova.compute.API, 'get_all', fake_get_all)

        req = webob.Request.blank('/v1.1/fake/servers?ip6=ffff.*')
        # Request admin context
        context = nova.context.RequestContext('testuser', 'testproject',
                is_admin=True)
        res = req.get_response(fakes.wsgi_app(fake_auth_context=context))
        # The following assert will fail if either of the asserts in
        # fake_get_all() fail
        self.assertEqual(res.status_int, 200)
        servers = json.loads(res.body)['servers']
        self.assertEqual(len(servers), 1)
        self.assertEqual(servers[0]['id'], 100)

    def _setup_for_create_instance(self):
        """Shared implementation for tests below that create instance"""
        def instance_create(context, inst):
            inst_type = instance_types.get_instance_type_by_flavor_id(3)
            image_ref = 'http://localhost/images/2'
            return {'id': 1,
                    'display_name': 'server_test',
                    'uuid': FAKE_UUID,
                    'instance_type': dict(inst_type),
                    'access_ip_v4': '1.2.3.4',
                    'access_ip_v6': 'fead::1234',
                    'image_ref': image_ref,
                    'user_id': 'fake',
                    'project_id': 'fake',
                    "created_at": datetime.datetime(2010, 10, 10, 12, 0, 0),
                    "updated_at": datetime.datetime(2010, 11, 11, 11, 0, 0),
                    "config_drive": self.config_drive,
                   }

        def server_update(context, id, params):
            return instance_create(context, id)

        def fake_method(*args, **kwargs):
            pass

        def project_get_networks(context, user_id):
            return dict(id='1', host='localhost')

        def queue_get_for(context, *args):
            return 'network_topic'

        def kernel_ramdisk_mapping(*args, **kwargs):
            return (1, 1)

        def image_id_from_hash(*args, **kwargs):
            return 2

        self.stubs.Set(nova.db.api, 'project_get_networks',
                       project_get_networks)
        self.stubs.Set(nova.db.api, 'instance_create', instance_create)
        self.stubs.Set(nova.rpc, 'cast', fake_method)
        self.stubs.Set(nova.rpc, 'call', fake_method)
        self.stubs.Set(nova.db.api, 'instance_update', server_update)
        self.stubs.Set(nova.db.api, 'queue_get_for', queue_get_for)
        self.stubs.Set(nova.network.manager.VlanManager, 'allocate_fixed_ip',
            fake_method)
        self.stubs.Set(
            nova.api.openstack.create_instance_helper.CreateInstanceHelper,
            "_get_kernel_ramdisk_from_image", kernel_ramdisk_mapping)
        self.stubs.Set(nova.compute.api.API, "_find_host", find_host)

    def _test_create_instance_helper(self):
        self._setup_for_create_instance()

        body = dict(server=dict(
            name='server_test', imageId=3, flavorId=2,
            metadata={'hello': 'world', 'open': 'stack'},
            personality={}))
        req = webob.Request.blank('/v1.0/servers')
        req.method = 'POST'
        req.body = json.dumps(body)
        req.headers["content-type"] = "application/json"

        res = req.get_response(fakes.wsgi_app())

        self.assertEqual(res.status_int, 202)
        server = json.loads(res.body)['server']
        self.assertEqual(16, len(server['adminPass']))
        self.assertEqual('server_test', server['name'])
        self.assertEqual(1, server['id'])
        self.assertEqual(2, server['flavorId'])
        self.assertEqual(3, server['imageId'])
        self.assertEqual(FAKE_UUID, server['uuid'])

    def test_create_instance(self):
        self._test_create_instance_helper()

    def test_create_instance_has_uuid(self):
        """Tests at the db-layer instead of API layer since that's where the
           UUID is generated
        """
        ctxt = context.RequestContext(1, 1)
        values = {}
        instance = nova.db.api.instance_create(ctxt, values)
        expected = FAKE_UUID
        self.assertEqual(instance['uuid'], expected)

    def test_create_instance_via_zones(self):
        """Server generated ReservationID"""
        self._setup_for_create_instance()
        self.flags(allow_admin_api=True)

        body = dict(server=dict(
            name='server_test', imageId=3, flavorId=2,
            metadata={'hello': 'world', 'open': 'stack'},
            personality={}))
        req = webob.Request.blank('/v1.0/zones/boot')
        req.method = 'POST'
        req.body = json.dumps(body)
        req.headers["content-type"] = "application/json"

        res = req.get_response(fakes.wsgi_app())

        reservation_id = json.loads(res.body)['reservation_id']
        self.assertEqual(res.status_int, 200)
        self.assertNotEqual(reservation_id, "")
        self.assertNotEqual(reservation_id, None)
        self.assertTrue(len(reservation_id) > 1)

    def test_create_instance_via_zones_with_resid(self):
        """User supplied ReservationID"""
        self._setup_for_create_instance()
        self.flags(allow_admin_api=True)

        body = dict(server=dict(
            name='server_test', imageId=3, flavorId=2,
            metadata={'hello': 'world', 'open': 'stack'},
            personality={}, reservation_id='myresid'))
        req = webob.Request.blank('/v1.0/zones/boot')
        req.method = 'POST'
        req.body = json.dumps(body)
        req.headers["content-type"] = "application/json"

        res = req.get_response(fakes.wsgi_app())

        reservation_id = json.loads(res.body)['reservation_id']
        self.assertEqual(res.status_int, 200)
        self.assertEqual(reservation_id, "myresid")

    def test_create_instance_no_key_pair(self):
        fakes.stub_out_key_pair_funcs(self.stubs, have_key_pair=False)
        self._test_create_instance_helper()

    def test_create_instance_no_name(self):
        self._setup_for_create_instance()

        body = {
            'server': {
                'imageId': 3,
                'flavorId': 1,
                'metadata': {
                    'hello': 'world',
                    'open': 'stack',
                },
                'personality': {},
            },
        }

        req = webob.Request.blank('/v1.0/servers')
        req.method = 'POST'
        req.body = json.dumps(body)
        req.headers["content-type"] = "application/json"
        res = req.get_response(fakes.wsgi_app())
        self.assertEqual(res.status_int, 400)

    def test_create_instance_nonstring_name(self):
        self._setup_for_create_instance()

        body = {
            'server': {
                'name': 12,
                'imageId': 3,
                'flavorId': 1,
                'metadata': {
                    'hello': 'world',
                    'open': 'stack',
                },
                'personality': {},
            },
        }

        req = webob.Request.blank('/v1.0/servers')
        req.method = 'POST'
        req.body = json.dumps(body)
        req.headers["content-type"] = "application/json"
        res = req.get_response(fakes.wsgi_app())
        self.assertEqual(res.status_int, 400)

    def test_create_instance_no_server_entity(self):
        self._setup_for_create_instance()

        body = {}

        req = webob.Request.blank('/v1.0/servers')
        req.method = 'POST'
        req.body = json.dumps(body)
        req.headers["content-type"] = "application/json"
        res = req.get_response(fakes.wsgi_app())
        self.assertEqual(res.status_int, 422)

    def test_create_instance_whitespace_name(self):
        self._setup_for_create_instance()

        body = {
            'server': {
                'name': '    ',
                'imageId': 3,
                'flavorId': 1,
                'metadata': {
                    'hello': 'world',
                    'open': 'stack',
                },
                'personality': {},
            },
        }

        req = webob.Request.blank('/v1.0/servers')
        req.method = 'POST'
        req.body = json.dumps(body)
        req.headers["content-type"] = "application/json"
        res = req.get_response(fakes.wsgi_app())
        self.assertEqual(res.status_int, 400)

    def test_create_instance_with_access_ip_v1_1(self):
        self._setup_for_create_instance()

        # proper local hrefs must start with 'http://localhost/v1.1/'
        image_href = 'http://localhost/v1.1/123/images/2'
        flavor_ref = 'http://localhost/123/flavors/3'
        access_ipv4 = '1.2.3.4'
        access_ipv6 = 'fead::1234'
        expected_flavor = {
            "id": "3",
            "links": [
                {
                    "rel": "bookmark",
                    "href": 'http://localhost/123/flavors/3',
                },
            ],
        }
        expected_image = {
            "id": "2",
            "links": [
                {
                    "rel": "bookmark",
                    "href": 'http://localhost/123/images/2',
                },
            ],
        }
        body = {
            'server': {
                'name': 'server_test',
                'imageRef': image_href,
                'flavorRef': flavor_ref,
                'accessIPv4': access_ipv4,
                'accessIPv6': access_ipv6,
                'metadata': {
                    'hello': 'world',
                    'open': 'stack',
                },
                'personality': [
                    {
                        "path": "/etc/banner.txt",
                        "contents": "MQ==",
                    },
                ],
            },
        }

        req = webob.Request.blank('/v1.1/123/servers')
        req.method = 'POST'
        req.body = json.dumps(body)
        req.headers["content-type"] = "application/json"

        res = req.get_response(fakes.wsgi_app())

        self.assertEqual(res.status_int, 202)
        server = json.loads(res.body)['server']
        self.assertEqual(16, len(server['adminPass']))
        self.assertEqual(1, server['id'])
        self.assertEqual(0, server['progress'])
        self.assertEqual('server_test', server['name'])
        self.assertEqual(expected_flavor, server['flavor'])
        self.assertEqual(expected_image, server['image'])
        self.assertEqual(access_ipv4, server['accessIPv4'])
        self.assertEqual(access_ipv6, server['accessIPv6'])

    def test_create_instance_v1_1(self):
        self._setup_for_create_instance()

        # proper local hrefs must start with 'http://localhost/v1.1/'
        image_href = 'http://localhost/v1.1/images/2'
        flavor_ref = 'http://localhost/123/flavors/3'
        expected_flavor = {
            "id": "3",
            "links": [
                {
                    "rel": "bookmark",
                    "href": 'http://localhost/fake/flavors/3',
                },
            ],
        }
        expected_image = {
            "id": "2",
            "links": [
                {
                    "rel": "bookmark",
                    "href": 'http://localhost/fake/images/2',
                },
            ],
        }
        body = {
            'server': {
                'name': 'server_test',
                'imageRef': image_href,
                'flavorRef': flavor_ref,
                'metadata': {
                    'hello': 'world',
                    'open': 'stack',
                },
                'personality': [
                    {
                        "path": "/etc/banner.txt",
                        "contents": "MQ==",
                    },
                ],
            },
        }

        req = webob.Request.blank('/v1.1/fake/servers')
        req.method = 'POST'
        req.body = json.dumps(body)
        req.headers["content-type"] = "application/json"

        res = req.get_response(fakes.wsgi_app())

        self.assertEqual(res.status_int, 202)
        server = json.loads(res.body)['server']
        self.assertEqual(16, len(server['adminPass']))
        self.assertEqual(1, server['id'])
        self.assertEqual("BUILD", server["status"])
        self.assertEqual(0, server['progress'])
        self.assertEqual('server_test', server['name'])
        self.assertEqual(expected_flavor, server['flavor'])
        self.assertEqual(expected_image, server['image'])
        self.assertEqual('1.2.3.4', server['accessIPv4'])
        self.assertEqual('fead::1234', server['accessIPv6'])

    def test_create_instance_v1_1_invalid_key_name(self):
        self._setup_for_create_instance()

        image_href = 'http://localhost/v1.1/images/2'
        flavor_ref = 'http://localhost/flavors/3'
        body = dict(server=dict(
            name='server_test', imageRef=image_href, flavorRef=flavor_ref,
            key_name='nonexistentkey'))
        req = webob.Request.blank('/v1.1/fake/servers')
        req.method = 'POST'
        req.body = json.dumps(body)
        req.headers["content-type"] = "application/json"
        res = req.get_response(fakes.wsgi_app())
        self.assertEqual(res.status_int, 400)

    def test_create_instance_v1_1_valid_key_name(self):
        self._setup_for_create_instance()

        image_href = 'http://localhost/v1.1/images/2'
        flavor_ref = 'http://localhost/flavors/3'
        body = dict(server=dict(
            name='server_test', imageRef=image_href, flavorRef=flavor_ref,
            key_name='key'))
        req = webob.Request.blank('/v1.1/fake/servers')
        req.method = 'POST'
        req.body = json.dumps(body)
        req.headers["content-type"] = "application/json"
        res = req.get_response(fakes.wsgi_app())
        self.assertEqual(res.status_int, 202)

    def test_create_instance_v1_1_invalid_flavor_href(self):
        self._setup_for_create_instance()

        image_href = 'http://localhost/v1.1/images/2'
        flavor_ref = 'http://localhost/v1.1/flavors/asdf'
        body = dict(server=dict(
            name='server_test', imageRef=image_href, flavorRef=flavor_ref,
            metadata={'hello': 'world', 'open': 'stack'},
            personality={}))
        req = webob.Request.blank('/v1.1/fake/servers')
        req.method = 'POST'
        req.body = json.dumps(body)
        req.headers["content-type"] = "application/json"
        res = req.get_response(fakes.wsgi_app())
        self.assertEqual(res.status_int, 400)

    def test_create_instance_v1_1_invalid_flavor_id_int(self):
        self._setup_for_create_instance()

        image_href = 'http://localhost/v1.1/123/images/2'
        flavor_ref = -1
        body = dict(server=dict(
            name='server_test', imageRef=image_href, flavorRef=flavor_ref,
            metadata={'hello': 'world', 'open': 'stack'},
            personality={}))
        req = webob.Request.blank('/v1.1/123/servers')
        req.method = 'POST'
        req.body = json.dumps(body)
        req.headers["content-type"] = "application/json"
        res = req.get_response(fakes.wsgi_app())
        self.assertEqual(res.status_int, 400)

    def test_create_instance_v1_1_bad_flavor_href(self):
        self._setup_for_create_instance()

        image_href = 'http://localhost/v1.1/images/2'
        flavor_ref = 'http://localhost/v1.1/flavors/17'
        body = dict(server=dict(
            name='server_test', imageRef=image_href, flavorRef=flavor_ref,
            metadata={'hello': 'world', 'open': 'stack'},
            personality={}))
        req = webob.Request.blank('/v1.1/fake/servers')
        req.method = 'POST'
        req.body = json.dumps(body)
        req.headers["content-type"] = "application/json"
        res = req.get_response(fakes.wsgi_app())
        self.assertEqual(res.status_int, 400)

    def test_create_instance_with_config_drive_v1_1(self):
        self.config_drive = True
        self._setup_for_create_instance()

        image_href = 'http://localhost/v1.1/123/images/2'
        flavor_ref = 'http://localhost/v1.1/123/flavors/3'
        body = {
            'server': {
                'name': 'config_drive_test',
                'imageRef': image_href,
                'flavorRef': flavor_ref,
                'metadata': {
                    'hello': 'world',
                    'open': 'stack',
                },
                'personality': {},
                'config_drive': True,
            },
        }

        req = webob.Request.blank('/v1.1/123/servers')
        req.method = 'POST'
        req.body = json.dumps(body)
        req.headers["content-type"] = "application/json"

        res = req.get_response(fakes.wsgi_app())
        print res
        self.assertEqual(res.status_int, 202)
        server = json.loads(res.body)['server']
        self.assertEqual(1, server['id'])
        self.assertTrue(server['config_drive'])

    def test_create_instance_with_config_drive_as_id_v1_1(self):
        self.config_drive = 2
        self._setup_for_create_instance()

        image_href = 'http://localhost/v1.1/123/images/2'
        flavor_ref = 'http://localhost/v1.1/123/flavors/3'
        body = {
            'server': {
                'name': 'config_drive_test',
                'imageRef': image_href,
                'flavorRef': flavor_ref,
                'metadata': {
                    'hello': 'world',
                    'open': 'stack',
                },
                'personality': {},
                'config_drive': 2,
            },
        }

        req = webob.Request.blank('/v1.1/123/servers')
        req.method = 'POST'
        req.body = json.dumps(body)
        req.headers["content-type"] = "application/json"

        res = req.get_response(fakes.wsgi_app())

        self.assertEqual(res.status_int, 202)
        server = json.loads(res.body)['server']
        self.assertEqual(1, server['id'])
        self.assertTrue(server['config_drive'])
        self.assertEqual(2, server['config_drive'])

    def test_create_instance_with_bad_config_drive_v1_1(self):
        self.config_drive = "asdf"
        self._setup_for_create_instance()

        image_href = 'http://localhost/v1.1/123/images/2'
        flavor_ref = 'http://localhost/v1.1/123/flavors/3'
        body = {
            'server': {
                'name': 'config_drive_test',
                'imageRef': image_href,
                'flavorRef': flavor_ref,
                'metadata': {
                    'hello': 'world',
                    'open': 'stack',
                },
                'personality': {},
                'config_drive': 'asdf',
            },
        }

        req = webob.Request.blank('/v1.1/123/servers')
        req.method = 'POST'
        req.body = json.dumps(body)
        req.headers["content-type"] = "application/json"

        res = req.get_response(fakes.wsgi_app())
        self.assertEqual(res.status_int, 400)

    def test_create_instance_without_config_drive_v1_1(self):
        self._setup_for_create_instance()

        image_href = 'http://localhost/v1.1/123/images/2'
        flavor_ref = 'http://localhost/v1.1/123/flavors/3'
        body = {
            'server': {
                'name': 'config_drive_test',
                'imageRef': image_href,
                'flavorRef': flavor_ref,
                'metadata': {
                    'hello': 'world',
                    'open': 'stack',
                },
                'personality': {},
                'config_drive': True,
            },
        }

        req = webob.Request.blank('/v1.1/123/servers')
        req.method = 'POST'
        req.body = json.dumps(body)
        req.headers["content-type"] = "application/json"

        res = req.get_response(fakes.wsgi_app())
        self.assertEqual(res.status_int, 202)
        server = json.loads(res.body)['server']
        self.assertEqual(1, server['id'])
        self.assertFalse(server['config_drive'])

    def test_create_instance_v1_1_bad_href(self):
        self._setup_for_create_instance()

        image_href = 'http://localhost/v1.1/images/asdf'
        flavor_ref = 'http://localhost/v1.1/flavors/3'
        body = dict(server=dict(
            name='server_test', imageRef=image_href, flavorRef=flavor_ref,
            metadata={'hello': 'world', 'open': 'stack'},
            personality={}))
        req = webob.Request.blank('/v1.1/fake/servers')
        req.method = 'POST'
        req.body = json.dumps(body)
        req.headers["content-type"] = "application/json"
        res = req.get_response(fakes.wsgi_app())
        self.assertEqual(res.status_int, 400)

    def test_create_instance_v1_1_local_href(self):
        self._setup_for_create_instance()

        image_id = "2"
        flavor_ref = 'http://localhost/v1.1/flavors/3'
        expected_flavor = {
            "id": "3",
            "links": [
                {
                    "rel": "bookmark",
                    "href": 'http://localhost/fake/flavors/3',
                },
            ],
        }
        expected_image = {
            "id": "2",
            "links": [
                {
                    "rel": "bookmark",
                    "href": 'http://localhost/fake/images/2',
                },
            ],
        }
        body = {
            'server': {
                'name': 'server_test',
                'imageRef': image_id,
                'flavorRef': flavor_ref,
            },
        }

        req = webob.Request.blank('/v1.1/fake/servers')
        req.method = 'POST'
        req.body = json.dumps(body)
        req.headers["content-type"] = "application/json"

        res = req.get_response(fakes.wsgi_app())

        self.assertEqual(res.status_int, 202)
        server = json.loads(res.body)['server']
        self.assertEqual(expected_flavor, server['flavor'])
        self.assertEqual(expected_image, server['image'])

    def test_create_instance_with_admin_pass_v1_0(self):
        self._setup_for_create_instance()

        body = {
            'server': {
                'name': 'test-server-create',
                'imageId': 3,
                'flavorId': 1,
                'adminPass': 'testpass',
            },
        }

        req = webob.Request.blank('/v1.0/servers')
        req.method = 'POST'
        req.body = json.dumps(body)
        req.headers['content-type'] = "application/json"
        res = req.get_response(fakes.wsgi_app())
        res = json.loads(res.body)
        self.assertNotEqual(res['server']['adminPass'],
                            body['server']['adminPass'])

    def test_create_instance_v1_1_admin_pass(self):
        self._setup_for_create_instance()

        image_href = 'http://localhost/v1.1/images/2'
        flavor_ref = 'http://localhost/v1.1/flavors/3'
        body = {
            'server': {
                'name': 'server_test',
                'imageRef': 3,
                'flavorRef': 3,
                'adminPass': 'testpass',
            },
        }

        req = webob.Request.blank('/v1.1/fake/servers')
        req.method = 'POST'
        req.body = json.dumps(body)
        req.headers['content-type'] = "application/json"
        res = req.get_response(fakes.wsgi_app())
        self.assertEqual(res.status_int, 202)
        server = json.loads(res.body)['server']
        self.assertEqual(server['adminPass'], body['server']['adminPass'])

    def test_create_instance_v1_1_admin_pass_empty(self):
        self._setup_for_create_instance()

        body = {
            'server': {
                'name': 'server_test',
                'imageRef': 3,
                'flavorRef': 3,
                'adminPass': '',
            },
        }

        req = webob.Request.blank('/v1.1/fake/servers')
        req.method = 'POST'
        req.body = json.dumps(body)
        req.headers['content-type'] = "application/json"
        res = req.get_response(fakes.wsgi_app())
        self.assertEqual(res.status_int, 400)

    def test_create_instance_whitespace_name(self):
        self._setup_for_create_instance()

        body = {
            'server': {
                'name': '    ',
                'imageId': 3,
                'flavorId': 1,
                'metadata': {
                    'hello': 'world',
                    'open': 'stack',
                },
                'personality': {},
            },
        }

        req = webob.Request.blank('/v1.0/servers')
        req.method = 'POST'
        req.body = json.dumps(body)
        req.headers["content-type"] = "application/json"
        res = req.get_response(fakes.wsgi_app())
        self.assertEqual(res.status_int, 400)

    def test_update_server_no_body(self):
        req = webob.Request.blank('/v1.0/servers/1')
        req.method = 'PUT'
        res = req.get_response(fakes.wsgi_app())
        self.assertEqual(res.status_int, 400)

    def test_update_nonstring_name(self):
        """ Confirm that update is filtering params """
        inst_dict = dict(name=12, adminPass='bacon')
        self.body = json.dumps(dict(server=inst_dict))

        req = webob.Request.blank('/v1.0/servers/1')
        req.method = 'PUT'
        req.content_type = "application/json"
        req.body = self.body
        res = req.get_response(fakes.wsgi_app())
        self.assertEqual(res.status_int, 400)

    def test_update_whitespace_name(self):
        """ Confirm that update is filtering params """
        inst_dict = dict(name='   ', adminPass='bacon')
        self.body = json.dumps(dict(server=inst_dict))

        req = webob.Request.blank('/v1.0/servers/1')
        req.method = 'PUT'
        req.content_type = "application/json"
        req.body = self.body
        res = req.get_response(fakes.wsgi_app())
        self.assertEqual(res.status_int, 400)

    def test_update_null_name(self):
        """ Confirm that update is filtering params """
        inst_dict = dict(name='', adminPass='bacon')
        self.body = json.dumps(dict(server=inst_dict))

        req = webob.Request.blank('/v1.0/servers/1')
        req.method = 'PUT'
        req.content_type = "application/json"
        req.body = self.body
        res = req.get_response(fakes.wsgi_app())
        self.assertEqual(res.status_int, 400)

    def test_update_server_v1_0(self):
        inst_dict = dict(name='server_test', adminPass='bacon')
        self.body = json.dumps(dict(server=inst_dict))

        def server_update(context, id, params):
            filtered_dict = dict(display_name='server_test')
            self.assertEqual(params, filtered_dict)
            return filtered_dict

        self.stubs.Set(nova.db.api, 'instance_update',
            server_update)
        self.stubs.Set(nova.compute.api.API, "_find_host", find_host)
        mock_method = MockSetAdminPassword()
        self.stubs.Set(nova.compute.api.API, 'set_admin_password', mock_method)

        req = webob.Request.blank('/v1.0/servers/1')
        req.method = 'PUT'
        req.content_type = "application/json"
        req.body = self.body
        res = req.get_response(fakes.wsgi_app())
        self.assertEqual(res.status_int, 204)
        self.assertEqual(mock_method.instance_id, '1')
        self.assertEqual(mock_method.password, 'bacon')

    def test_update_server_no_body_v1_1(self):
        req = webob.Request.blank('/v1.1/fake/servers/1')
        req.method = 'PUT'
        res = req.get_response(fakes.wsgi_app())
        self.assertEqual(res.status_int, 400)

    def test_update_server_all_attributes_v1_1(self):
        self.stubs.Set(nova.db.api, 'instance_get',
                return_server_with_attributes(name='server_test',
                                              access_ipv4='0.0.0.0',
                                              access_ipv6='beef::0123'))
        req = webob.Request.blank('/v1.1/123/servers/1')
        req.method = 'PUT'
        req.content_type = 'application/json'
        body = {'server': {
                  'name': 'server_test',
                  'accessIPv4': '0.0.0.0',
                  'accessIPv6': 'beef::0123',
               }}
        req.body = json.dumps(body)
        res = req.get_response(fakes.wsgi_app())
        self.assertEqual(res.status_int, 200)
        res_dict = json.loads(res.body)
        self.assertEqual(res_dict['server']['id'], 1)
        self.assertEqual(res_dict['server']['name'], 'server_test')
        self.assertEqual(res_dict['server']['accessIPv4'], '0.0.0.0')
        self.assertEqual(res_dict['server']['accessIPv6'], 'beef::0123')

    def test_update_server_name_v1_1(self):
        self.stubs.Set(nova.db.api, 'instance_get',
                return_server_with_attributes(name='server_test'))
        req = webob.Request.blank('/v1.1/fake/servers/1')
        req.method = 'PUT'
        req.content_type = 'application/json'
        req.body = json.dumps({'server': {'name': 'server_test'}})
        res = req.get_response(fakes.wsgi_app())
        self.assertEqual(res.status_int, 200)
        res_dict = json.loads(res.body)
        self.assertEqual(res_dict['server']['id'], 1)
        self.assertEqual(res_dict['server']['name'], 'server_test')

    def test_update_server_access_ipv4_v1_1(self):
        self.stubs.Set(nova.db.api, 'instance_get',
                return_server_with_attributes(access_ipv4='0.0.0.0'))
        req = webob.Request.blank('/v1.1/123/servers/1')
        req.method = 'PUT'
        req.content_type = 'application/json'
        req.body = json.dumps({'server': {'accessIPv4': '0.0.0.0'}})
        res = req.get_response(fakes.wsgi_app())
        self.assertEqual(res.status_int, 200)
        res_dict = json.loads(res.body)
        self.assertEqual(res_dict['server']['id'], 1)
        self.assertEqual(res_dict['server']['accessIPv4'], '0.0.0.0')

    def test_update_server_access_ipv6_v1_1(self):
        self.stubs.Set(nova.db.api, 'instance_get',
                return_server_with_attributes(access_ipv6='beef::0123'))
        req = webob.Request.blank('/v1.1/123/servers/1')
        req.method = 'PUT'
        req.content_type = 'application/json'
        req.body = json.dumps({'server': {'accessIPv6': 'beef::0123'}})
        res = req.get_response(fakes.wsgi_app())
        self.assertEqual(res.status_int, 200)
        res_dict = json.loads(res.body)
        self.assertEqual(res_dict['server']['id'], 1)
        self.assertEqual(res_dict['server']['accessIPv6'], 'beef::0123')

    def test_update_server_adminPass_ignored_v1_1(self):
        inst_dict = dict(name='server_test', adminPass='bacon')
        self.body = json.dumps(dict(server=inst_dict))

        def server_update(context, id, params):
            filtered_dict = dict(display_name='server_test')
            self.assertEqual(params, filtered_dict)
            return filtered_dict

        self.stubs.Set(nova.db.api, 'instance_update', server_update)
        self.stubs.Set(nova.db.api, 'instance_get',
                return_server_with_attributes(name='server_test'))

        req = webob.Request.blank('/v1.1/fake/servers/1')
        req.method = 'PUT'
        req.content_type = "application/json"
        req.body = self.body
        res = req.get_response(fakes.wsgi_app())
        self.assertEqual(res.status_int, 200)
        res_dict = json.loads(res.body)
        self.assertEqual(res_dict['server']['id'], 1)
        self.assertEqual(res_dict['server']['name'], 'server_test')

    def test_create_backup_schedules(self):
        req = webob.Request.blank('/v1.0/servers/1/backup_schedule')
        req.method = 'POST'
        res = req.get_response(fakes.wsgi_app())
        self.assertEqual(res.status_int, 501)

    def test_delete_backup_schedules(self):
        req = webob.Request.blank('/v1.0/servers/1/backup_schedule/1')
        req.method = 'DELETE'
        res = req.get_response(fakes.wsgi_app())
        self.assertEqual(res.status_int, 501)

    def test_get_server_backup_schedules(self):
        req = webob.Request.blank('/v1.0/servers/1/backup_schedule')
        res = req.get_response(fakes.wsgi_app())
        self.assertEqual(res.status_int, 501)

    def test_get_server_backup_schedule(self):
        req = webob.Request.blank('/v1.0/servers/1/backup_schedule/1')
        res = req.get_response(fakes.wsgi_app())
        self.assertEqual(res.status_int, 501)

    def test_server_backup_schedule_deprecated_v1_1(self):
        req = webob.Request.blank('/v1.1/fake/servers/1/backup_schedule')
        res = req.get_response(fakes.wsgi_app())
        self.assertEqual(res.status_int, 404)

    def test_get_all_server_details_xml_v1_0(self):
        req = webob.Request.blank('/v1.0/servers/detail')
        req.headers['Accept'] = 'application/xml'
        res = req.get_response(fakes.wsgi_app())
        dom = minidom.parseString(res.body)
        for i, server in enumerate(dom.getElementsByTagName('server')):
            self.assertEqual(server.getAttribute('id'), str(i))
            self.assertEqual(server.getAttribute('hostId'), '')
            self.assertEqual(server.getAttribute('name'), 'server%d' % i)
            self.assertEqual(server.getAttribute('imageId'), '10')
            self.assertEqual(server.getAttribute('status'), 'BUILD')
            (meta,) = server.getElementsByTagName('meta')
            self.assertEqual(meta.getAttribute('key'), 'seq')
            self.assertEqual(meta.firstChild.data.strip(), str(i))

    def test_get_all_server_details_v1_0(self):
        req = webob.Request.blank('/v1.0/servers/detail')
        res = req.get_response(fakes.wsgi_app())
        self.assertEqual(res.status_int, 200)
        res_dict = json.loads(res.body)

        for i, s in enumerate(res_dict['servers']):
            self.assertEqual(s['id'], i)
            self.assertEqual(s['hostId'], '')
            self.assertEqual(s['name'], 'server%d' % i)
            self.assertEqual(s['imageId'], 10)
            self.assertEqual(s['flavorId'], 1)
            self.assertEqual(s['status'], 'BUILD')
            self.assertEqual(s['metadata']['seq'], str(i))

    def test_get_all_server_details_v1_1(self):
        expected_flavor = {
            "id": "1",
            "links": [
                {
                    "rel": "bookmark",
                    "href": 'http://localhost/fake/flavors/1',
                },
            ],
        }
        expected_image = {
            "id": "10",
            "links": [
                {
                    "rel": "bookmark",
                    "href": 'http://localhost/fake/images/10',
                },
            ],
        }
        req = webob.Request.blank('/v1.1/fake/servers/detail')
        res = req.get_response(fakes.wsgi_app())
        res_dict = json.loads(res.body)

        for i, s in enumerate(res_dict['servers']):
            self.assertEqual(s['id'], i)
            self.assertEqual(s['hostId'], '')
            self.assertEqual(s['name'], 'server%d' % i)
            self.assertEqual(s['image'], expected_image)
            self.assertEqual(s['flavor'], expected_flavor)
            self.assertEqual(s['status'], 'BUILD')
            self.assertEqual(s['metadata']['seq'], str(i))

    def test_get_all_server_details_with_host(self):
        '''
        We want to make sure that if two instances are on the same host, then
        they return the same hostId. If two instances are on different hosts,
        they should return different hostId's. In this test, there are 5
        instances - 2 on one host and 3 on another.
        '''

        def return_servers_with_host(context, *args, **kwargs):
            return [stub_instance(i, 'fake', 'fake', None, None, i % 2)
                    for i in xrange(5)]

        self.stubs.Set(nova.db.api, 'instance_get_all_by_filters',
            return_servers_with_host)

        req = webob.Request.blank('/v1.0/servers/detail')
        res = req.get_response(fakes.wsgi_app())
        res_dict = json.loads(res.body)

        server_list = res_dict['servers']
        host_ids = [server_list[0]['hostId'], server_list[1]['hostId']]
        self.assertTrue(host_ids[0] and host_ids[1])
        self.assertNotEqual(host_ids[0], host_ids[1])

        for i, s in enumerate(res_dict['servers']):
            self.assertEqual(s['id'], i)
            self.assertEqual(s['hostId'], host_ids[i % 2])
            self.assertEqual(s['name'], 'server%d' % i)
            self.assertEqual(s['imageId'], 10)
            self.assertEqual(s['flavorId'], 1)

    def test_server_pause(self):
        self.flags(allow_admin_api=True)
        req = webob.Request.blank('/v1.0/servers/1/pause')
        req.method = 'POST'
        req.content_type = 'application/json'
        res = req.get_response(fakes.wsgi_app())
        self.assertEqual(res.status_int, 202)

    def test_server_unpause(self):
        self.flags(allow_admin_api=True)
        req = webob.Request.blank('/v1.0/servers/1/unpause')
        req.method = 'POST'
        req.content_type = 'application/json'
        res = req.get_response(fakes.wsgi_app())
        self.assertEqual(res.status_int, 202)

    def test_server_suspend(self):
        self.flags(allow_admin_api=True)
        req = webob.Request.blank('/v1.0/servers/1/suspend')
        req.method = 'POST'
        req.content_type = 'application/json'
        res = req.get_response(fakes.wsgi_app())
        self.assertEqual(res.status_int, 202)

    def test_server_resume(self):
        self.flags(allow_admin_api=True)
        req = webob.Request.blank('/v1.0/servers/1/resume')
        req.method = 'POST'
        req.content_type = 'application/json'
        res = req.get_response(fakes.wsgi_app())
        self.assertEqual(res.status_int, 202)

    def test_server_reset_network(self):
        self.flags(allow_admin_api=True)
        req = webob.Request.blank('/v1.0/servers/1/reset_network')
        req.method = 'POST'
        req.content_type = 'application/json'
        res = req.get_response(fakes.wsgi_app())
        self.assertEqual(res.status_int, 202)

    def test_server_inject_network_info(self):
        self.flags(allow_admin_api=True)
        req = webob.Request.blank(
              '/v1.0/servers/1/inject_network_info')
        req.method = 'POST'
        req.content_type = 'application/json'
        res = req.get_response(fakes.wsgi_app())
        self.assertEqual(res.status_int, 202)

    def test_server_diagnostics(self):
        self.flags(allow_admin_api=False)
        req = webob.Request.blank("/v1.0/servers/1/diagnostics")
        req.method = "GET"
        res = req.get_response(fakes.wsgi_app())
        self.assertEqual(res.status_int, 404)

    def test_server_actions(self):
        self.flags(allow_admin_api=False)
        req = webob.Request.blank("/v1.0/servers/1/actions")
        req.method = "GET"
        res = req.get_response(fakes.wsgi_app())
        self.assertEqual(res.status_int, 404)

    def test_delete_server_instance(self):
        req = webob.Request.blank('/v1.0/servers/1')
        req.method = 'DELETE'

        self.server_delete_called = False

        def instance_destroy_mock(context, id):
            self.server_delete_called = True

        self.stubs.Set(nova.db.api, 'instance_destroy',
            instance_destroy_mock)

        res = req.get_response(fakes.wsgi_app())
        self.assertEqual(res.status, '202 Accepted')
        self.assertEqual(self.server_delete_called, True)

    def test_rescue_accepted(self):
        self.flags(allow_admin_api=True)
        body = {}

        self.called = False

        def rescue_mock(*args, **kwargs):
            self.called = True

        self.stubs.Set(nova.compute.api.API, 'rescue', rescue_mock)
        req = webob.Request.blank('/v1.0/servers/1/rescue')
        req.method = 'POST'
        req.content_type = 'application/json'

        res = req.get_response(fakes.wsgi_app())

        self.assertEqual(self.called, True)
        self.assertEqual(res.status_int, 202)

    def test_rescue_raises_handled(self):
        self.flags(allow_admin_api=True)
        body = {}

        def rescue_mock(*args, **kwargs):
            raise Exception('Who cares?')

        self.stubs.Set(nova.compute.api.API, 'rescue', rescue_mock)
        req = webob.Request.blank('/v1.0/servers/1/rescue')
        req.method = 'POST'
        req.content_type = 'application/json'

        res = req.get_response(fakes.wsgi_app())

        self.assertEqual(res.status_int, 422)

    def test_delete_server_instance_v1_1(self):
        req = webob.Request.blank('/v1.1/fake/servers/1')
        req.method = 'DELETE'

        self.server_delete_called = False

        def instance_destroy_mock(context, id):
            self.server_delete_called = True

        self.stubs.Set(nova.db.api, 'instance_destroy',
            instance_destroy_mock)

        res = req.get_response(fakes.wsgi_app())
        self.assertEqual(res.status_int, 204)
        self.assertEqual(self.server_delete_called, True)


class TestServerStatus(test.TestCase):

    def _get_with_state(self, vm_state, task_state=None):
        new_server = return_server_with_state(vm_state, task_state)
        self.stubs.Set(nova.db.api, 'instance_get', new_server)
        request = webob.Request.blank('/v1.0/servers/1')
        response = request.get_response(fakes.wsgi_app())
        self.assertEqual(response.status_int, 200)
        return json.loads(response.body)

    def test_active(self):
        response = self._get_with_state(vm_states.ACTIVE)
        self.assertEqual(response['server']['status'], 'ACTIVE')

    def test_reboot(self):
        response = self._get_with_state(vm_states.ACTIVE,
                                        task_states.REBOOTING)
        self.assertEqual(response['server']['status'], 'REBOOT')

    def test_rebuild(self):
        response = self._get_with_state(vm_states.REBUILDING)
        self.assertEqual(response['server']['status'], 'REBUILD')

    def test_rebuild_error(self):
        response = self._get_with_state(vm_states.ERROR)
        self.assertEqual(response['server']['status'], 'ERROR')

    def test_resize(self):
        response = self._get_with_state(vm_states.RESIZING)
        self.assertEqual(response['server']['status'], 'RESIZE')

    def test_verify_resize(self):
        response = self._get_with_state(vm_states.ACTIVE,
                                        task_states.RESIZE_VERIFY)
        self.assertEqual(response['server']['status'], 'VERIFY_RESIZE')

    def test_password_update(self):
        response = self._get_with_state(vm_states.ACTIVE,
                                        task_states.UPDATING_PASSWORD)
        self.assertEqual(response['server']['status'], 'PASSWORD')

    def test_stopped(self):
        response = self._get_with_state(vm_states.STOPPED)
        self.assertEqual(response['server']['status'], 'STOPPED')


class TestServerCreateRequestXMLDeserializerV10(unittest.TestCase):

    def setUp(self):
        self.deserializer = create_instance_helper.ServerXMLDeserializer()

    def test_minimal_request(self):
        serial_request = """
<server xmlns="http://docs.rackspacecloud.com/servers/api/v1.0"
 name="new-server-test" imageId="1" flavorId="1"/>"""
        request = self.deserializer.deserialize(serial_request, 'create')
        expected = {"server": {
                "name": "new-server-test",
                "imageId": "1",
                "flavorId": "1",
                "metadata": {},
                "personality": [],
                }}
        self.assertEquals(request['body'], expected)

    def test_request_with_empty_metadata(self):
        serial_request = """
<server xmlns="http://docs.rackspacecloud.com/servers/api/v1.0"
 name="new-server-test" imageId="1" flavorId="1">
    <metadata/>
</server>"""
        request = self.deserializer.deserialize(serial_request, 'create')
        expected = {"server": {
                "name": "new-server-test",
                "imageId": "1",
                "flavorId": "1",
                "metadata": {},
                "personality": [],
                }}
        self.assertEquals(request['body'], expected)

    def test_request_with_empty_personality(self):
        serial_request = """
<server xmlns="http://docs.rackspacecloud.com/servers/api/v1.0"
 name="new-server-test" imageId="1" flavorId="1">
    <personality/>
</server>"""
        request = self.deserializer.deserialize(serial_request, 'create')
        expected = {"server": {
                "name": "new-server-test",
                "imageId": "1",
                "flavorId": "1",
                "metadata": {},
                "personality": [],
                }}
        self.assertEquals(request['body'], expected)

    def test_request_with_empty_metadata_and_personality(self):
        serial_request = """
<server xmlns="http://docs.rackspacecloud.com/servers/api/v1.0"
 name="new-server-test" imageId="1" flavorId="1">
    <metadata/>
    <personality/>
</server>"""
        request = self.deserializer.deserialize(serial_request, 'create')
        expected = {"server": {
                "name": "new-server-test",
                "imageId": "1",
                "flavorId": "1",
                "metadata": {},
                "personality": [],
                }}
        self.assertEquals(request['body'], expected)

    def test_request_with_empty_metadata_and_personality_reversed(self):
        serial_request = """
<server xmlns="http://docs.rackspacecloud.com/servers/api/v1.0"
 name="new-server-test" imageId="1" flavorId="1">
    <personality/>
    <metadata/>
</server>"""
        request = self.deserializer.deserialize(serial_request, 'create')
        expected = {"server": {
                "name": "new-server-test",
                "imageId": "1",
                "flavorId": "1",
                "metadata": {},
                "personality": [],
                }}
        self.assertEquals(request['body'], expected)

    def test_request_with_one_personality(self):
        serial_request = """
<server xmlns="http://docs.rackspacecloud.com/servers/api/v1.0"
 name="new-server-test" imageId="1" flavorId="1">
    <personality>
        <file path="/etc/conf">aabbccdd</file>
    </personality>
</server>"""
        request = self.deserializer.deserialize(serial_request, 'create')
        expected = [{"path": "/etc/conf", "contents": "aabbccdd"}]
        self.assertEquals(request['body']["server"]["personality"], expected)

    def test_request_with_two_personalities(self):
        serial_request = """
<server xmlns="http://docs.rackspacecloud.com/servers/api/v1.0"
 name="new-server-test" imageId="1" flavorId="1">
<personality><file path="/etc/conf">aabbccdd</file>
<file path="/etc/sudoers">abcd</file></personality></server>"""
        request = self.deserializer.deserialize(serial_request, 'create')
        expected = [{"path": "/etc/conf", "contents": "aabbccdd"},
                    {"path": "/etc/sudoers", "contents": "abcd"}]
        self.assertEquals(request['body']["server"]["personality"], expected)

    def test_request_second_personality_node_ignored(self):
        serial_request = """
<server xmlns="http://docs.rackspacecloud.com/servers/api/v1.0"
 name="new-server-test" imageId="1" flavorId="1">
    <personality>
        <file path="/etc/conf">aabbccdd</file>
    </personality>
    <personality>
        <file path="/etc/ignoreme">anything</file>
    </personality>
</server>"""
        request = self.deserializer.deserialize(serial_request, 'create')
        expected = [{"path": "/etc/conf", "contents": "aabbccdd"}]
        self.assertEquals(request['body']["server"]["personality"], expected)

    def test_request_with_one_personality_missing_path(self):
        serial_request = """
<server xmlns="http://docs.rackspacecloud.com/servers/api/v1.0"
 name="new-server-test" imageId="1" flavorId="1">
<personality><file>aabbccdd</file></personality></server>"""
        request = self.deserializer.deserialize(serial_request, 'create')
        expected = [{"contents": "aabbccdd"}]
        self.assertEquals(request['body']["server"]["personality"], expected)

    def test_request_with_one_personality_empty_contents(self):
        serial_request = """
<server xmlns="http://docs.rackspacecloud.com/servers/api/v1.0"
 name="new-server-test" imageId="1" flavorId="1">
<personality><file path="/etc/conf"></file></personality></server>"""
        request = self.deserializer.deserialize(serial_request, 'create')
        expected = [{"path": "/etc/conf", "contents": ""}]
        self.assertEquals(request['body']["server"]["personality"], expected)

    def test_request_with_one_personality_empty_contents_variation(self):
        serial_request = """
<server xmlns="http://docs.rackspacecloud.com/servers/api/v1.0"
 name="new-server-test" imageId="1" flavorId="1">
<personality><file path="/etc/conf"/></personality></server>"""
        request = self.deserializer.deserialize(serial_request, 'create')
        expected = [{"path": "/etc/conf", "contents": ""}]
        self.assertEquals(request['body']["server"]["personality"], expected)

    def test_request_with_one_metadata(self):
        serial_request = """
<server xmlns="http://docs.rackspacecloud.com/servers/api/v1.0"
 name="new-server-test" imageId="1" flavorId="1">
    <metadata>
        <meta key="alpha">beta</meta>
    </metadata>
</server>"""
        request = self.deserializer.deserialize(serial_request, 'create')
        expected = {"alpha": "beta"}
        self.assertEquals(request['body']["server"]["metadata"], expected)

    def test_request_with_two_metadata(self):
        serial_request = """
<server xmlns="http://docs.rackspacecloud.com/servers/api/v1.0"
 name="new-server-test" imageId="1" flavorId="1">
    <metadata>
        <meta key="alpha">beta</meta>
        <meta key="foo">bar</meta>
    </metadata>
</server>"""
        request = self.deserializer.deserialize(serial_request, 'create')
        expected = {"alpha": "beta", "foo": "bar"}
        self.assertEquals(request['body']["server"]["metadata"], expected)

    def test_request_with_metadata_missing_value(self):
        serial_request = """
<server xmlns="http://docs.rackspacecloud.com/servers/api/v1.0"
 name="new-server-test" imageId="1" flavorId="1">
    <metadata>
        <meta key="alpha"></meta>
    </metadata>
</server>"""
        request = self.deserializer.deserialize(serial_request, 'create')
        expected = {"alpha": ""}
        self.assertEquals(request['body']["server"]["metadata"], expected)

    def test_request_with_two_metadata_missing_value(self):
        serial_request = """
<server xmlns="http://docs.rackspacecloud.com/servers/api/v1.0"
 name="new-server-test" imageId="1" flavorId="1">
    <metadata>
        <meta key="alpha"/>
        <meta key="delta"/>
    </metadata>
</server>"""
        request = self.deserializer.deserialize(serial_request, 'create')
        expected = {"alpha": "", "delta": ""}
        self.assertEquals(request['body']["server"]["metadata"], expected)

    def test_request_with_metadata_missing_key(self):
        serial_request = """
<server xmlns="http://docs.rackspacecloud.com/servers/api/v1.0"
 name="new-server-test" imageId="1" flavorId="1">
    <metadata>
        <meta>beta</meta>
    </metadata>
</server>"""
        request = self.deserializer.deserialize(serial_request, 'create')
        expected = {"": "beta"}
        self.assertEquals(request['body']["server"]["metadata"], expected)

    def test_request_with_two_metadata_missing_key(self):
        serial_request = """
<server xmlns="http://docs.rackspacecloud.com/servers/api/v1.0"
 name="new-server-test" imageId="1" flavorId="1">
    <metadata>
        <meta>beta</meta>
        <meta>gamma</meta>
    </metadata>
</server>"""
        request = self.deserializer.deserialize(serial_request, 'create')
        expected = {"": "gamma"}
        self.assertEquals(request['body']["server"]["metadata"], expected)

    def test_request_with_metadata_duplicate_key(self):
        serial_request = """
<server xmlns="http://docs.rackspacecloud.com/servers/api/v1.0"
 name="new-server-test" imageId="1" flavorId="1">
    <metadata>
        <meta key="foo">bar</meta>
        <meta key="foo">baz</meta>
    </metadata>
</server>"""
        request = self.deserializer.deserialize(serial_request, 'create')
        expected = {"foo": "baz"}
        self.assertEquals(request['body']["server"]["metadata"], expected)

    def test_canonical_request_from_docs(self):
        serial_request = """
<server xmlns="http://docs.rackspacecloud.com/servers/api/v1.0"
 name="new-server-test" imageId="1" flavorId="1">
    <metadata>
        <meta key="My Server Name">Apache1</meta>
    </metadata>
    <personality>
        <file path="/etc/banner.txt">\
ICAgICAgDQoiQSBjbG91ZCBkb2VzIG5vdCBrbm93IHdoeSBp\
dCBtb3ZlcyBpbiBqdXN0IHN1Y2ggYSBkaXJlY3Rpb24gYW5k\
IGF0IHN1Y2ggYSBzcGVlZC4uLkl0IGZlZWxzIGFuIGltcHVs\
c2lvbi4uLnRoaXMgaXMgdGhlIHBsYWNlIHRvIGdvIG5vdy4g\
QnV0IHRoZSBza3kga25vd3MgdGhlIHJlYXNvbnMgYW5kIHRo\
ZSBwYXR0ZXJucyBiZWhpbmQgYWxsIGNsb3VkcywgYW5kIHlv\
dSB3aWxsIGtub3csIHRvbywgd2hlbiB5b3UgbGlmdCB5b3Vy\
c2VsZiBoaWdoIGVub3VnaCB0byBzZWUgYmV5b25kIGhvcml6\
b25zLiINCg0KLVJpY2hhcmQgQmFjaA==</file>
    </personality>
</server>"""
        expected = {"server": {
            "name": "new-server-test",
            "imageId": "1",
            "flavorId": "1",
            "metadata": {
                "My Server Name": "Apache1",
            },
            "personality": [
                {
                    "path": "/etc/banner.txt",
                    "contents": """\
ICAgICAgDQoiQSBjbG91ZCBkb2VzIG5vdCBrbm93IHdoeSBp\
dCBtb3ZlcyBpbiBqdXN0IHN1Y2ggYSBkaXJlY3Rpb24gYW5k\
IGF0IHN1Y2ggYSBzcGVlZC4uLkl0IGZlZWxzIGFuIGltcHVs\
c2lvbi4uLnRoaXMgaXMgdGhlIHBsYWNlIHRvIGdvIG5vdy4g\
QnV0IHRoZSBza3kga25vd3MgdGhlIHJlYXNvbnMgYW5kIHRo\
ZSBwYXR0ZXJucyBiZWhpbmQgYWxsIGNsb3VkcywgYW5kIHlv\
dSB3aWxsIGtub3csIHRvbywgd2hlbiB5b3UgbGlmdCB5b3Vy\
c2VsZiBoaWdoIGVub3VnaCB0byBzZWUgYmV5b25kIGhvcml6\
b25zLiINCg0KLVJpY2hhcmQgQmFjaA==""",
                },
            ],
        }}
        request = self.deserializer.deserialize(serial_request, 'create')
        self.assertEqual(request['body'], expected)


class TestServerCreateRequestXMLDeserializerV11(test.TestCase):

    def setUp(self):
        super(TestServerCreateRequestXMLDeserializerV11, self).setUp()
        self.deserializer = create_instance_helper.ServerXMLDeserializerV11()

    def test_minimal_request(self):
        serial_request = """
<server xmlns="http://docs.openstack.org/compute/api/v1.1"
        name="new-server-test"
        imageRef="1"
        flavorRef="2"/>"""
        request = self.deserializer.deserialize(serial_request, 'create')
        expected = {
            "server": {
                "name": "new-server-test",
                "imageRef": "1",
                "flavorRef": "2",
            },
        }
        self.assertEquals(request['body'], expected)

    def test_access_ipv4(self):
        serial_request = """
<server xmlns="http://docs.openstack.org/compute/api/v1.1"
        name="new-server-test"
        imageRef="1"
        flavorRef="2"
        accessIPv4="1.2.3.4"/>"""
        request = self.deserializer.deserialize(serial_request, 'create')
        expected = {
            "server": {
                "name": "new-server-test",
                "imageRef": "1",
                "flavorRef": "2",
                "accessIPv4": "1.2.3.4",
            },
        }
        self.assertEquals(request['body'], expected)

    def test_access_ipv6(self):
        serial_request = """
<server xmlns="http://docs.openstack.org/compute/api/v1.1"
        name="new-server-test"
        imageRef="1"
        flavorRef="2"
        accessIPv6="fead::1234"/>"""
        request = self.deserializer.deserialize(serial_request, 'create')
        expected = {
            "server": {
                "name": "new-server-test",
                "imageRef": "1",
                "flavorRef": "2",
                "accessIPv6": "fead::1234",
            },
        }
        self.assertEquals(request['body'], expected)

    def test_access_ip(self):
        serial_request = """
<server xmlns="http://docs.openstack.org/compute/api/v1.1"
        name="new-server-test"
        imageRef="1"
        flavorRef="2"
        accessIPv4="1.2.3.4"
        accessIPv6="fead::1234"/>"""
        request = self.deserializer.deserialize(serial_request, 'create')
        expected = {
            "server": {
                "name": "new-server-test",
                "imageRef": "1",
                "flavorRef": "2",
                "accessIPv4": "1.2.3.4",
                "accessIPv6": "fead::1234",
            },
        }
        self.assertEquals(request['body'], expected)

    def test_admin_pass(self):
        serial_request = """
<server xmlns="http://docs.openstack.org/compute/api/v1.1"
        name="new-server-test"
        imageRef="1"
        flavorRef="2"
        adminPass="1234"/>"""
        request = self.deserializer.deserialize(serial_request, 'create')
        expected = {
            "server": {
                "name": "new-server-test",
                "imageRef": "1",
                "flavorRef": "2",
                "adminPass": "1234",
            },
        }
        self.assertEquals(request['body'], expected)

    def test_image_link(self):
        serial_request = """
<server xmlns="http://docs.openstack.org/compute/api/v1.1"
        name="new-server-test"
        imageRef="http://localhost:8774/v1.1/images/2"
        flavorRef="3"/>"""
        request = self.deserializer.deserialize(serial_request, 'create')
        expected = {
            "server": {
                "name": "new-server-test",
                "imageRef": "http://localhost:8774/v1.1/images/2",
                "flavorRef": "3",
            },
        }
        self.assertEquals(request['body'], expected)

    def test_flavor_link(self):
        serial_request = """
<server xmlns="http://docs.openstack.org/compute/api/v1.1"
        name="new-server-test"
        imageRef="1"
        flavorRef="http://localhost:8774/v1.1/flavors/3"/>"""
        request = self.deserializer.deserialize(serial_request, 'create')
        expected = {
            "server": {
                "name": "new-server-test",
                "imageRef": "1",
                "flavorRef": "http://localhost:8774/v1.1/flavors/3",
            },
        }
        self.assertEquals(request['body'], expected)

    def test_empty_metadata_personality(self):
        serial_request = """
<server xmlns="http://docs.openstack.org/compute/api/v1.1"
        name="new-server-test"
        imageRef="1"
        flavorRef="2">
    <metadata/>
    <personality/>
</server>"""
        request = self.deserializer.deserialize(serial_request, 'create')
        expected = {
            "server": {
                "name": "new-server-test",
                "imageRef": "1",
                "flavorRef": "2",
                "metadata": {},
                "personality": [],
            },
        }
        self.assertEquals(request['body'], expected)

    def test_multiple_metadata_items(self):
        serial_request = """
<server xmlns="http://docs.openstack.org/compute/api/v1.1"
        name="new-server-test"
        imageRef="1"
        flavorRef="2">
    <metadata>
        <meta key="one">two</meta>
        <meta key="open">snack</meta>
    </metadata>
</server>"""
        request = self.deserializer.deserialize(serial_request, 'create')
        expected = {
            "server": {
                "name": "new-server-test",
                "imageRef": "1",
                "flavorRef": "2",
                "metadata": {"one": "two", "open": "snack"},
            },
        }
        self.assertEquals(request['body'], expected)

    def test_multiple_personality_files(self):
        serial_request = """
<server xmlns="http://docs.openstack.org/compute/api/v1.1"
        name="new-server-test"
        imageRef="1"
        flavorRef="2">
    <personality>
        <file path="/etc/banner.txt">MQ==</file>
        <file path="/etc/hosts">Mg==</file>
    </personality>
</server>"""
        request = self.deserializer.deserialize(serial_request, 'create')
        expected = {
            "server": {
                "name": "new-server-test",
                "imageRef": "1",
                "flavorRef": "2",
                "personality": [
                    {"path": "/etc/banner.txt", "contents": "MQ=="},
                    {"path": "/etc/hosts", "contents": "Mg=="},
                ],
            },
        }
        self.assertDictMatch(request['body'], expected)

    def test_spec_request(self):
        image_bookmark_link = "http://servers.api.openstack.org/1234/" + \
                              "images/52415800-8b69-11e0-9b19-734f6f006e54"
        serial_request = """
<server xmlns="http://docs.openstack.org/compute/api/v1.1"
        imageRef="%s"
        flavorRef="52415800-8b69-11e0-9b19-734f1195ff37"
        name="new-server-test">
  <metadata>
    <meta key="My Server Name">Apache1</meta>
  </metadata>
  <personality>
    <file path="/etc/banner.txt">Mg==</file>
  </personality>
</server>""" % (image_bookmark_link)
        request = self.deserializer.deserialize(serial_request, 'create')
        expected = {
            "server": {
                "name": "new-server-test",
                "imageRef": "http://servers.api.openstack.org/1234/" + \
                            "images/52415800-8b69-11e0-9b19-734f6f006e54",
                "flavorRef": "52415800-8b69-11e0-9b19-734f1195ff37",
                "metadata": {"My Server Name": "Apache1"},
                "personality": [
                    {
                        "path": "/etc/banner.txt",
                        "contents": "Mg==",
                    },
                ],
            },
        }
        self.assertEquals(request['body'], expected)

    def test_request_with_empty_networks(self):
        serial_request = """
<server xmlns="http://docs.openstack.org/compute/api/v1.1"
 name="new-server-test" imageRef="1" flavorRef="1">
    <networks/>
</server>"""
        request = self.deserializer.deserialize(serial_request, 'create')
        expected = {"server": {
                "name": "new-server-test",
                "imageRef": "1",
                "flavorRef": "1",
                "networks": [],
                }}
        self.assertEquals(request['body'], expected)

    def test_request_with_one_network(self):
        serial_request = """
<server xmlns="http://docs.openstack.org/compute/api/v1.1"
 name="new-server-test" imageRef="1" flavorRef="1">
    <networks>
       <network uuid="1" fixed_ip="10.0.1.12"/>
    </networks>
</server>"""
        request = self.deserializer.deserialize(serial_request, 'create')
        expected = {"server": {
                "name": "new-server-test",
                "imageRef": "1",
                "flavorRef": "1",
                "networks": [{"uuid": "1", "fixed_ip": "10.0.1.12"}],
                }}
        self.assertEquals(request['body'], expected)

    def test_request_with_two_networks(self):
        serial_request = """
<server xmlns="http://docs.openstack.org/compute/api/v1.1"
 name="new-server-test" imageRef="1" flavorRef="1">
    <networks>
       <network uuid="1" fixed_ip="10.0.1.12"/>
       <network uuid="2" fixed_ip="10.0.2.12"/>
    </networks>
</server>"""
        request = self.deserializer.deserialize(serial_request, 'create')
        expected = {"server": {
                "name": "new-server-test",
                "imageRef": "1",
                "flavorRef": "1",
                "networks": [{"uuid": "1", "fixed_ip": "10.0.1.12"},
                             {"uuid": "2", "fixed_ip": "10.0.2.12"}],
                }}
        self.assertEquals(request['body'], expected)

    def test_request_with_second_network_node_ignored(self):
        serial_request = """
<server xmlns="http://docs.openstack.org/compute/api/v1.1"
 name="new-server-test" imageRef="1" flavorRef="1">
    <networks>
       <network uuid="1" fixed_ip="10.0.1.12"/>
    </networks>
    <networks>
       <network uuid="2" fixed_ip="10.0.2.12"/>
    </networks>
</server>"""
        request = self.deserializer.deserialize(serial_request, 'create')
        expected = {"server": {
                "name": "new-server-test",
                "imageRef": "1",
                "flavorRef": "1",
                "networks": [{"uuid": "1", "fixed_ip": "10.0.1.12"}],
                }}
        self.assertEquals(request['body'], expected)

    def test_request_with_one_network_missing_id(self):
        serial_request = """
<server xmlns="http://docs.openstack.org/compute/api/v1.1"
 name="new-server-test" imageRef="1" flavorRef="1">
    <networks>
       <network fixed_ip="10.0.1.12"/>
    </networks>
</server>"""
        request = self.deserializer.deserialize(serial_request, 'create')
        expected = {"server": {
                "name": "new-server-test",
                "imageRef": "1",
                "flavorRef": "1",
                "networks": [{"fixed_ip": "10.0.1.12"}],
                }}
        self.assertEquals(request['body'], expected)

    def test_request_with_one_network_missing_fixed_ip(self):
        serial_request = """
<server xmlns="http://docs.openstack.org/compute/api/v1.1"
 name="new-server-test" imageRef="1" flavorRef="1">
    <networks>
       <network uuid="1"/>
    </networks>
</server>"""
        request = self.deserializer.deserialize(serial_request, 'create')
        expected = {"server": {
                "name": "new-server-test",
                "imageRef": "1",
                "flavorRef": "1",
                "networks": [{"uuid": "1"}],
                }}
        self.assertEquals(request['body'], expected)

    def test_request_with_one_network_empty_id(self):
        serial_request = """
    <server xmlns="http://docs.openstack.org/compute/api/v1.1"
     name="new-server-test" imageRef="1" flavorRef="1">
        <networks>
           <network uuid="" fixed_ip="10.0.1.12"/>
        </networks>
    </server>"""
        request = self.deserializer.deserialize(serial_request, 'create')
        expected = {"server": {
                "name": "new-server-test",
                "imageRef": "1",
                "flavorRef": "1",
                "networks": [{"uuid": "", "fixed_ip": "10.0.1.12"}],
                }}
        self.assertEquals(request['body'], expected)

    def test_request_with_one_network_empty_fixed_ip(self):
        serial_request = """
    <server xmlns="http://docs.openstack.org/compute/api/v1.1"
     name="new-server-test" imageRef="1" flavorRef="1">
        <networks>
           <network uuid="1" fixed_ip=""/>
        </networks>
    </server>"""
        request = self.deserializer.deserialize(serial_request, 'create')
        expected = {"server": {
                "name": "new-server-test",
                "imageRef": "1",
                "flavorRef": "1",
                "networks": [{"uuid": "1", "fixed_ip": ""}],
                }}
        self.assertEquals(request['body'], expected)

    def test_request_with_networks_duplicate_ids(self):
        serial_request = """
    <server xmlns="http://docs.openstack.org/compute/api/v1.1"
     name="new-server-test" imageRef="1" flavorRef="1">
        <networks>
           <network uuid="1" fixed_ip="10.0.1.12"/>
           <network uuid="1" fixed_ip="10.0.2.12"/>
        </networks>
    </server>"""
        request = self.deserializer.deserialize(serial_request, 'create')
        expected = {"server": {
                "name": "new-server-test",
                "imageRef": "1",
                "flavorRef": "1",
                "networks": [{"uuid": "1", "fixed_ip": "10.0.1.12"},
                             {"uuid": "1", "fixed_ip": "10.0.2.12"}],
                }}
        self.assertEquals(request['body'], expected)


class TestAddressesXMLSerialization(test.TestCase):

    serializer = nova.api.openstack.ips.IPXMLSerializer()

    def test_xml_declaration(self):
        fixture = {
            'network_2': [
                {'addr': '192.168.0.1', 'version': 4},
                {'addr': 'fe80::beef', 'version': 6},
            ],
        }
        output = self.serializer.serialize(fixture, 'show')
        print output
        has_dec = output.startswith("<?xml version='1.0' encoding='UTF-8'?>")
        self.assertTrue(has_dec)

    def test_show(self):
        fixture = {
            'network_2': [
                {'addr': '192.168.0.1', 'version': 4},
                {'addr': 'fe80::beef', 'version': 6},
            ],
        }
        output = self.serializer.serialize(fixture, 'show')
        print output
        root = etree.XML(output)
        network = fixture['network_2']
        self.assertEqual(str(root.get('id')), 'network_2')
        ip_elems = root.findall('{0}ip'.format(NS))
        for z, ip_elem in enumerate(ip_elems):
            ip = network[z]
            self.assertEqual(str(ip_elem.get('version')),
                             str(ip['version']))
            self.assertEqual(str(ip_elem.get('addr')),
                             str(ip['addr']))

    def test_index(self):
        fixture = {
            'addresses': {
                'network_1': [
                    {'addr': '192.168.0.3', 'version': 4},
                    {'addr': '192.168.0.5', 'version': 4},
                ],
                'network_2': [
                    {'addr': '192.168.0.1', 'version': 4},
                    {'addr': 'fe80::beef', 'version': 6},
                ],
            },
        }
        output = self.serializer.serialize(fixture, 'index')
        print output
        root = etree.XML(output)
        xmlutil.validate_schema(root, 'addresses')
        addresses_dict = fixture['addresses']
        network_elems = root.findall('{0}network'.format(NS))
        self.assertEqual(len(network_elems), 2)
        for i, network_elem in enumerate(network_elems):
            network = addresses_dict.items()[i]
            self.assertEqual(str(network_elem.get('id')), str(network[0]))
            ip_elems = network_elem.findall('{0}ip'.format(NS))
            for z, ip_elem in enumerate(ip_elems):
                ip = network[1][z]
                self.assertEqual(str(ip_elem.get('version')),
                                 str(ip['version']))
                self.assertEqual(str(ip_elem.get('addr')),
                                 str(ip['addr']))


class TestServerInstanceCreation(test.TestCase):

    def setUp(self):
        super(TestServerInstanceCreation, self).setUp()
        fakes.stub_out_image_service(self.stubs)
        fakes.stub_out_key_pair_funcs(self.stubs)

    def _setup_mock_compute_api_for_personality(self):

        class MockComputeAPI(nova.compute.API):

            def __init__(self):
                self.injected_files = None
                self.networks = None
                self.db = db

            def create(self, *args, **kwargs):
                if 'injected_files' in kwargs:
                    self.injected_files = kwargs['injected_files']
                else:
                    self.injected_files = None

                return [{'id': '1234', 'display_name': 'fakeinstance',
                         'user_id': 'fake',
                         'project_id': 'fake',
                         'uuid': FAKE_UUID}]

            def set_admin_password(self, *args, **kwargs):
                pass

        def make_stub_method(canned_return):
            def stub_method(*args, **kwargs):
                return canned_return
            return stub_method

        compute_api = MockComputeAPI()
        self.stubs.Set(nova.compute, 'API', make_stub_method(compute_api))
        self.stubs.Set(
            nova.api.openstack.create_instance_helper.CreateInstanceHelper,
            '_get_kernel_ramdisk_from_image', make_stub_method((1, 1)))
        return compute_api

    def _create_personality_request_dict(self, personality_files):
        server = {}
        server['name'] = 'new-server-test'
        server['imageId'] = 1
        server['flavorId'] = 1
        if personality_files is not None:
            personalities = []
            for path, contents in personality_files:
                personalities.append({'path': path, 'contents': contents})
            server['personality'] = personalities
        return {'server': server}

    def _get_create_request_json(self, body_dict):
        req = webob.Request.blank('/v1.0/servers')
        req.headers['Content-Type'] = 'application/json'
        req.method = 'POST'
        req.body = json.dumps(body_dict)
        return req

    def _run_create_instance_with_mock_compute_api(self, request):
        compute_api = self._setup_mock_compute_api_for_personality()
        response = request.get_response(fakes.wsgi_app())
        return compute_api, response

    def _format_xml_request_body(self, body_dict):
        server = body_dict['server']
        body_parts = []
        body_parts.extend([
            '<?xml version="1.0" encoding="UTF-8"?>',
            '<server xmlns="http://docs.rackspacecloud.com/servers/api/v1.0"',
            ' name="%s" imageId="%s" flavorId="%s">' % (
                    server['name'], server['imageId'], server['flavorId'])])
        if 'metadata' in server:
            metadata = server['metadata']
            body_parts.append('<metadata>')
            for item in metadata.iteritems():
                body_parts.append('<meta key="%s">%s</meta>' % item)
            body_parts.append('</metadata>')
        if 'personality' in server:
            personalities = server['personality']
            body_parts.append('<personality>')
            for file in personalities:
                item = (file['path'], file['contents'])
                body_parts.append('<file path="%s">%s</file>' % item)
            body_parts.append('</personality>')
        body_parts.append('</server>')
        return ''.join(body_parts)

    def _get_create_request_xml(self, body_dict):
        req = webob.Request.blank('/v1.0/servers')
        req.content_type = 'application/xml'
        req.accept = 'application/xml'
        req.method = 'POST'
        req.body = self._format_xml_request_body(body_dict)
        return req

    def _create_instance_with_personality_json(self, personality):
        body_dict = self._create_personality_request_dict(personality)
        request = self._get_create_request_json(body_dict)
        compute_api, response = \
            self._run_create_instance_with_mock_compute_api(request)
        return request, response, compute_api.injected_files

    def _create_instance_with_personality_xml(self, personality):
        body_dict = self._create_personality_request_dict(personality)
        request = self._get_create_request_xml(body_dict)
        compute_api, response = \
            self._run_create_instance_with_mock_compute_api(request)
        return request, response, compute_api.injected_files

    def test_create_instance_with_no_personality(self):
        request, response, injected_files = \
                self._create_instance_with_personality_json(personality=None)
        self.assertEquals(response.status_int, 202)
        self.assertEquals(injected_files, [])

    def test_create_instance_with_no_personality_xml(self):
        request, response, injected_files = \
                self._create_instance_with_personality_xml(personality=None)
        self.assertEquals(response.status_int, 202)
        self.assertEquals(injected_files, [])

    def test_create_instance_with_personality(self):
        path = '/my/file/path'
        contents = '#!/bin/bash\necho "Hello, World!"\n'
        b64contents = base64.b64encode(contents)
        personality = [(path, b64contents)]
        request, response, injected_files = \
            self._create_instance_with_personality_json(personality)
        self.assertEquals(response.status_int, 202)
        self.assertEquals(injected_files, [(path, contents)])

    def test_create_instance_with_personality_xml(self):
        path = '/my/file/path'
        contents = '#!/bin/bash\necho "Hello, World!"\n'
        b64contents = base64.b64encode(contents)
        personality = [(path, b64contents)]
        request, response, injected_files = \
            self._create_instance_with_personality_xml(personality)
        self.assertEquals(response.status_int, 202)
        self.assertEquals(injected_files, [(path, contents)])

    def test_create_instance_with_personality_no_path(self):
        personality = [('/remove/this/path',
            base64.b64encode('my\n\file\ncontents'))]
        body_dict = self._create_personality_request_dict(personality)
        del body_dict['server']['personality'][0]['path']
        request = self._get_create_request_json(body_dict)
        compute_api, response = \
            self._run_create_instance_with_mock_compute_api(request)
        self.assertEquals(response.status_int, 400)
        self.assertEquals(compute_api.injected_files, None)

    def _test_create_instance_with_personality_no_path_xml(self):
        personality = [('/remove/this/path',
            base64.b64encode('my\n\file\ncontents'))]
        body_dict = self._create_personality_request_dict(personality)
        request = self._get_create_request_xml(body_dict)
        request.body = request.body.replace(' path="/remove/this/path"', '')
        compute_api, response = \
            self._run_create_instance_with_mock_compute_api(request)
        self.assertEquals(response.status_int, 400)
        self.assertEquals(compute_api.injected_files, None)

    def test_create_instance_with_personality_no_contents(self):
        personality = [('/test/path',
            base64.b64encode('remove\nthese\ncontents'))]
        body_dict = self._create_personality_request_dict(personality)
        del body_dict['server']['personality'][0]['contents']
        request = self._get_create_request_json(body_dict)
        compute_api, response = \
            self._run_create_instance_with_mock_compute_api(request)
        self.assertEquals(response.status_int, 400)
        self.assertEquals(compute_api.injected_files, None)

    def test_create_instance_with_personality_not_a_list(self):
        personality = [('/test/path', base64.b64encode('test\ncontents\n'))]
        body_dict = self._create_personality_request_dict(personality)
        body_dict['server']['personality'] = \
            body_dict['server']['personality'][0]
        request = self._get_create_request_json(body_dict)
        compute_api, response = \
            self._run_create_instance_with_mock_compute_api(request)
        self.assertEquals(response.status_int, 400)
        self.assertEquals(compute_api.injected_files, None)

    def test_create_instance_with_personality_with_non_b64_content(self):
        path = '/my/file/path'
        contents = '#!/bin/bash\necho "Oh no!"\n'
        personality = [(path, contents)]
        request, response, injected_files = \
            self._create_instance_with_personality_json(personality)
        self.assertEquals(response.status_int, 400)
        self.assertEquals(injected_files, None)

    def test_create_instance_with_null_personality(self):
        personality = None
        body_dict = self._create_personality_request_dict(personality)
        body_dict['server']['personality'] = None
        request = self._get_create_request_json(body_dict)
        compute_api, response = \
            self._run_create_instance_with_mock_compute_api(request)
        self.assertEquals(response.status_int, 202)

    def test_create_instance_with_three_personalities(self):
        files = [
            ('/etc/sudoers', 'ALL ALL=NOPASSWD: ALL\n'),
            ('/etc/motd', 'Enjoy your root access!\n'),
            ('/etc/dovecot.conf', 'dovecot\nconfig\nstuff\n'),
            ]
        personality = []
        for path, content in files:
            personality.append((path, base64.b64encode(content)))
        request, response, injected_files = \
            self._create_instance_with_personality_json(personality)
        self.assertEquals(response.status_int, 202)
        self.assertEquals(injected_files, files)

    def test_create_instance_personality_empty_content(self):
        path = '/my/file/path'
        contents = ''
        personality = [(path, contents)]
        request, response, injected_files = \
            self._create_instance_with_personality_json(personality)
        self.assertEquals(response.status_int, 202)
        self.assertEquals(injected_files, [(path, contents)])

    def test_create_instance_admin_pass_json(self):
        request, response, dummy = \
            self._create_instance_with_personality_json(None)
        self.assertEquals(response.status_int, 202)
        response = json.loads(response.body)
        self.assertTrue('adminPass' in response['server'])
        self.assertEqual(16, len(response['server']['adminPass']))

    def test_create_instance_admin_pass_xml(self):
        request, response, dummy = \
            self._create_instance_with_personality_xml(None)
        self.assertEquals(response.status_int, 202)
        dom = minidom.parseString(response.body)
        server = dom.childNodes[0]
        self.assertEquals(server.nodeName, 'server')
        self.assertEqual(16, len(server.getAttribute('adminPass')))


class TestGetKernelRamdiskFromImage(test.TestCase):
    """
    If we're building from an AMI-style image, we need to be able to fetch the
    kernel and ramdisk associated with the machine image. This information is
    stored with the image metadata and return via the ImageService.

    These tests ensure that we parse the metadata return the ImageService
    correctly and that we handle failure modes appropriately.
    """

    def test_status_not_active(self):
        """We should only allow fetching of kernel and ramdisk information if
        we have a 'fully-formed' image, aka 'active'
        """
        image_meta = {'id': 1, 'status': 'queued'}
        self.assertRaises(exception.Invalid, self._get_k_r, image_meta)

    def test_not_ami(self):
        """Anything other than ami should return no kernel and no ramdisk"""
        image_meta = {'id': 1, 'status': 'active', 'container_format': 'vhd'}
        kernel_id, ramdisk_id = self._get_k_r(image_meta)
        self.assertEqual(kernel_id, None)
        self.assertEqual(ramdisk_id, None)

    def test_ami_no_kernel(self):
        """If an ami is missing a kernel it should raise NotFound"""
        image_meta = {'id': 1, 'status': 'active', 'container_format': 'ami',
                      'properties': {'ramdisk_id': 1}}
        self.assertRaises(exception.NotFound, self._get_k_r, image_meta)

    def test_ami_no_ramdisk(self):
        """If an ami is missing a ramdisk, return kernel ID and None for 
        ramdisk ID
        """
        image_meta = {'id': 1, 'status': 'active', 'container_format': 'ami',
                      'properties': {'kernel_id': 1}}
        kernel_id, ramdisk_id = self._get_k_r(image_meta)
        self.assertEqual(kernel_id, 1)
        self.assertEqual(ramdisk_id, None)

    def test_ami_kernel_ramdisk_present(self):
        """Return IDs if both kernel and ramdisk are present"""
        image_meta = {'id': 1, 'status': 'active', 'container_format': 'ami',
                      'properties': {'kernel_id': 1, 'ramdisk_id': 2}}
        kernel_id, ramdisk_id = self._get_k_r(image_meta)
        self.assertEqual(kernel_id, 1)
        self.assertEqual(ramdisk_id, 2)

    @staticmethod
    def _get_k_r(image_meta):
        """Rebinding function to a shorter name for convenience"""
        kernel_id, ramdisk_id = create_instance_helper.CreateInstanceHelper. \
                                _do_get_kernel_ramdisk_from_image(image_meta)
        return kernel_id, ramdisk_id


class ServersViewBuilderV11Test(test.TestCase):

    def setUp(self):
        self.instance = self._get_instance()
        self.view_builder = self._get_view_builder()

    def tearDown(self):
        pass

    def _get_instance(self):
        created_at = datetime.datetime(2010, 10, 10, 12, 0, 0)
        updated_at = datetime.datetime(2010, 11, 11, 11, 0, 0)
        instance = {
            "id": 1,
            "created_at": created_at,
            "updated_at": updated_at,
            "admin_pass": "",
            "user_id": "fake",
            "project_id": "fake",
            "image_ref": "5",
            "kernel_id": "",
            "ramdisk_id": "",
            "launch_index": 0,
            "key_name": "",
            "key_data": "",
            "vm_state": vm_states.BUILDING,
            "task_state": None,
            "memory_mb": 0,
            "vcpus": 0,
            "local_gb": 0,
            "hostname": "",
            "host": "",
            "instance_type": {
               "flavorid": 1,
            },
            "user_data": "",
            "reservation_id": "",
            "mac_address": "",
            "scheduled_at": utils.utcnow(),
            "launched_at": utils.utcnow(),
            "terminated_at": utils.utcnow(),
            "availability_zone": "",
            "display_name": "test_server",
            "locked": False,
            "metadata": [],
            "accessIPv4": "1.2.3.4",
            "accessIPv6": "fead::1234",
            #"address": ,
            #"floating_ips": [{"address":ip} for ip in public_addresses]}
            "uuid": "deadbeef-feed-edee-beef-d0ea7beefedd"}

        return instance

    def _get_view_builder(self, project_id=""):
        base_url = "http://localhost/v1.1"
        views = nova.api.openstack.views
        address_builder = views.addresses.ViewBuilderV11()
        flavor_builder = views.flavors.ViewBuilderV11(base_url, project_id)
        image_builder = views.images.ViewBuilderV11(base_url, project_id)

        view_builder = nova.api.openstack.views.servers.ViewBuilderV11(
            address_builder,
            flavor_builder,
            image_builder,
            base_url,
            project_id,
        )
        return view_builder

    def test_build_server(self):
        expected_server = {
            "server": {
                "id": 1,
                "uuid": self.instance['uuid'],
                "name": "test_server",
                "key_name": '',
                "links": [
                    {
                        "rel": "self",
                        "href": "http://localhost/v1.1/servers/1",
                    },
                    {
                        "rel": "bookmark",
                        "href": "http://localhost/servers/1",
                    },
                ],
                "config_drive": None,
            }
        }

        output = self.view_builder.build(self.instance, False)
        self.assertDictMatch(output, expected_server)

    def test_build_server_with_project_id(self):
        expected_server = {
            "server": {
                "id": 1,
                "uuid": self.instance['uuid'],
                "name": "test_server",
                "key_name": '',
                "config_drive": None,
                "links": [
                    {
                        "rel": "self",
                        "href": "http://localhost/v1.1/fake/servers/1",
                    },
                    {
                        "rel": "bookmark",
                        "href": "http://localhost/fake/servers/1",
                    },
                ],
            }
        }

        view_builder = self._get_view_builder(project_id='fake')
        output = view_builder.build(self.instance, False)
        self.assertDictMatch(output, expected_server)

    def test_build_server_detail(self):
        image_bookmark = "http://localhost/images/5"
        flavor_bookmark = "http://localhost/flavors/1"
        expected_server = {
            "server": {
                "id": 1,
                "uuid": self.instance['uuid'],
                "user_id": "fake",
                "tenant_id": "fake",
                "updated": "2010-11-11T11:00:00Z",
                "created": "2010-10-10T12:00:00Z",
                "progress": 0,
                "name": "test_server",
                "status": "BUILD",
                "accessIPv4": "",
                "accessIPv6": "",
                "hostId": '',
                "key_name": '',
                "image": {
                    "id": "5",
                    "links": [
                        {
                            "rel": "bookmark",
                            "href": image_bookmark,
                        },
                    ],
                },
                "flavor": {
                    "id": "1",
                  "links": [
                                            {
                          "rel": "bookmark",
                          "href": flavor_bookmark,
                      },
                  ],
                },
                "addresses": {},
                "metadata": {},
                "config_drive": None,
                "links": [
                    {
                        "rel": "self",
                        "href": "http://localhost/v1.1/servers/1",
                    },
                    {
                        "rel": "bookmark",
                        "href": "http://localhost/servers/1",
                    },
                ],
            }
        }

        output = self.view_builder.build(self.instance, True)
        self.assertDictMatch(output, expected_server)

    def test_build_server_detail_active_status(self):
        #set the power state of the instance to running
        self.instance['vm_state'] = vm_states.ACTIVE
        image_bookmark = "http://localhost/images/5"
        flavor_bookmark = "http://localhost/flavors/1"
        expected_server = {
            "server": {
                "id": 1,
                "uuid": self.instance['uuid'],
                "user_id": "fake",
                "tenant_id": "fake",
                "updated": "2010-11-11T11:00:00Z",
                "created": "2010-10-10T12:00:00Z",
                "progress": 100,
                "name": "test_server",
                "status": "ACTIVE",
                "accessIPv4": "",
                "accessIPv6": "",
                "hostId": '',
                "key_name": '',
                "image": {
                    "id": "5",
                    "links": [
                        {
                            "rel": "bookmark",
                            "href": image_bookmark,
                        },
                    ],
                },
                "flavor": {
                    "id": "1",
                  "links": [
                                            {
                          "rel": "bookmark",
                          "href": flavor_bookmark,
                      },
                  ],
                },
                "addresses": {},
                "metadata": {},
                "config_drive": None,
                "links": [
                    {
                        "rel": "self",
                        "href": "http://localhost/v1.1/servers/1",
                    },
                    {
                        "rel": "bookmark",
                        "href": "http://localhost/servers/1",
                    },
                ],
            }
        }

        output = self.view_builder.build(self.instance, True)
        self.assertDictMatch(output, expected_server)

    def test_build_server_detail_with_accessipv4(self):

        self.instance['access_ip_v4'] = '1.2.3.4'

        image_bookmark = "http://localhost/images/5"
        flavor_bookmark = "http://localhost/flavors/1"
        expected_server = {
            "server": {
                "id": 1,
                "uuid": self.instance['uuid'],
                "user_id": "fake",
                "tenant_id": "fake",
                "updated": "2010-11-11T11:00:00Z",
                "created": "2010-10-10T12:00:00Z",
                "progress": 0,
                "name": "test_server",
                "key_name": "",
                "status": "BUILD",
                "hostId": '',
                "image": {
                    "id": "5",
                    "links": [
                        {
                            "rel": "bookmark",
                            "href": image_bookmark,
                        },
                    ],
                },
                "flavor": {
                    "id": "1",
                    "links": [
                                              {
                            "rel": "bookmark",
                            "href": flavor_bookmark,
                        },
                    ],
                },
                "addresses": {},
                "metadata": {},
                "config_drive": None,
                "accessIPv4": "1.2.3.4",
                "accessIPv6": "",
                "links": [
                    {
                        "rel": "self",
                        "href": "http://localhost/v1.1/servers/1",
                    },
                    {
                        "rel": "bookmark",
                        "href": "http://localhost/servers/1",
                    },
                ],
            }
        }

        output = self.view_builder.build(self.instance, True)
        self.assertDictMatch(output, expected_server)

    def test_build_server_detail_with_accessipv6(self):

        self.instance['access_ip_v6'] = 'fead::1234'

        image_bookmark = "http://localhost/images/5"
        flavor_bookmark = "http://localhost/flavors/1"
        expected_server = {
            "server": {
                "id": 1,
                "uuid": self.instance['uuid'],
                "user_id": "fake",
                "tenant_id": "fake",
                "updated": "2010-11-11T11:00:00Z",
                "created": "2010-10-10T12:00:00Z",
                "progress": 0,
                "name": "test_server",
                "key_name": "",
                "status": "BUILD",
                "hostId": '',
                "image": {
                    "id": "5",
                    "links": [
                        {
                            "rel": "bookmark",
                            "href": image_bookmark,
                        },
                    ],
                },
                "flavor": {
                    "id": "1",
                    "links": [
                                              {
                            "rel": "bookmark",
                            "href": flavor_bookmark,
                        },
                    ],
                },
                "addresses": {},
                "metadata": {},
                "config_drive": None,
                "accessIPv4": "",
                "accessIPv6": "fead::1234",
                "links": [
                    {
                        "rel": "self",
                        "href": "http://localhost/v1.1/servers/1",
                    },
                    {
                        "rel": "bookmark",
                        "href": "http://localhost/servers/1",
                    },
                ],
            }
        }

        output = self.view_builder.build(self.instance, True)
        self.assertDictMatch(output, expected_server)

    def test_build_server_detail_with_metadata(self):

        metadata = []
        metadata.append(InstanceMetadata(key="Open", value="Stack"))
        metadata.append(InstanceMetadata(key="Number", value=1))
        self.instance['metadata'] = metadata

        image_bookmark = "http://localhost/images/5"
        flavor_bookmark = "http://localhost/flavors/1"
        expected_server = {
            "server": {
                "id": 1,
                "uuid": self.instance['uuid'],
                "user_id": "fake",
                "tenant_id": "fake",
                "updated": "2010-11-11T11:00:00Z",
                "created": "2010-10-10T12:00:00Z",
                "progress": 0,
                "name": "test_server",
                "status": "BUILD",
                "accessIPv4": "",
                "accessIPv6": "",
                "hostId": '',
                "key_name": '',
                "image": {
                    "id": "5",
                    "links": [
                        {
                            "rel": "bookmark",
                            "href": image_bookmark,
                        },
                    ],
                },
                "flavor": {
                    "id": "1",
                    "links": [
                                              {
                            "rel": "bookmark",
                            "href": flavor_bookmark,
                        },
                    ],
                },
                "addresses": {},
                "metadata": {
                    "Open": "Stack",
                    "Number": "1",
                },
                "config_drive": None,
                "links": [
                    {
                        "rel": "self",
                        "href": "http://localhost/v1.1/servers/1",
                    },
                    {
                        "rel": "bookmark",
                        "href": "http://localhost/servers/1",
                    },
                ],
            }
        }

        output = self.view_builder.build(self.instance, True)
        self.assertDictMatch(output, expected_server)


class ServerXMLSerializationTest(test.TestCase):

    TIMESTAMP = "2010-10-11T10:30:22Z"
    SERVER_HREF = 'http://localhost/v1.1/servers/123'
    SERVER_BOOKMARK = 'http://localhost/servers/123'
    IMAGE_BOOKMARK = 'http://localhost/images/5'
    FLAVOR_BOOKMARK = 'http://localhost/flavors/1'

    def setUp(self):
        self.maxDiff = None
        test.TestCase.setUp(self)

    def test_xml_declaration(self):
        serializer = servers.ServerXMLSerializer()

        fixture = {
            "server": {
                "id": 1,
                "uuid": FAKE_UUID,
                'created': self.TIMESTAMP,
                'updated': self.TIMESTAMP,
                "progress": 0,
                "name": "test_server",
                "status": "BUILD",
                "hostId": 'e4d909c290d0fb1ca068ffaddf22cbd0',
                "accessIPv4": "1.2.3.4",
                "accessIPv6": "fead::1234",
                "image": {
                    "id": "5",
                    "links": [
                        {
                            "rel": "bookmark",
                            "href": self.IMAGE_BOOKMARK,
                        },
                    ],
                },
                "flavor": {
                    "id": "1",
                    "links": [
                        {
                            "rel": "bookmark",
                            "href": self.FLAVOR_BOOKMARK,
                        },
                    ],
                },
                "addresses": {
                    "network_one": [
                        {
                            "version": 4,
                            "addr": "67.23.10.138",
                        },
                        {
                            "version": 6,
                            "addr": "::babe:67.23.10.138",
                        },
                    ],
                    "network_two": [
                        {
                            "version": 4,
                            "addr": "67.23.10.139",
                        },
                        {
                            "version": 6,
                            "addr": "::babe:67.23.10.139",
                        },
                    ],
                },
                "metadata": {
                    "Open": "Stack",
                    "Number": "1",
                },
                'links': [
                    {
                        'href': self.SERVER_HREF,
                        'rel': 'self',
                    },
                    {
                        'href': self.SERVER_BOOKMARK,
                        'rel': 'bookmark',
                    },
                ],
            }
        }

        output = serializer.serialize(fixture, 'show')
        print output
        has_dec = output.startswith("<?xml version='1.0' encoding='UTF-8'?>")
        self.assertTrue(has_dec)

    def test_show(self):
        serializer = servers.ServerXMLSerializer()

        fixture = {
            "server": {
                "id": 1,
                "user_id": "fake",
                "tenant_id": "fake",
                "uuid": FAKE_UUID,
                'created': self.TIMESTAMP,
                'updated': self.TIMESTAMP,
                "progress": 0,
                "name": "test_server",
                "status": "BUILD",
                "hostId": 'e4d909c290d0fb1ca068ffaddf22cbd0',
                "key_name": '',
                "accessIPv4": "1.2.3.4",
                "accessIPv6": "fead::1234",
                "image": {
                    "id": "5",
                    "links": [
                        {
                            "rel": "bookmark",
                            "href": self.IMAGE_BOOKMARK,
                        },
                    ],
                },
                "flavor": {
                    "id": "1",
                    "links": [
                        {
                            "rel": "bookmark",
                            "href": self.FLAVOR_BOOKMARK,
                        },
                    ],
                },
                "addresses": {
                    "network_one": [
                        {
                            "version": 4,
                            "addr": "67.23.10.138",
                        },
                        {
                            "version": 6,
                            "addr": "::babe:67.23.10.138",
                        },
                    ],
                    "network_two": [
                        {
                            "version": 4,
                            "addr": "67.23.10.139",
                        },
                        {
                            "version": 6,
                            "addr": "::babe:67.23.10.139",
                        },
                    ],
                },
                "metadata": {
                    "Open": "Stack",
                    "Number": "1",
                },
                'links': [
                    {
                        'href': self.SERVER_HREF,
                        'rel': 'self',
                    },
                    {
                        'href': self.SERVER_BOOKMARK,
                        'rel': 'bookmark',
                    },
                ],
            }
        }

        output = serializer.serialize(fixture, 'show')
        print output
        root = etree.XML(output)
        xmlutil.validate_schema(root, 'server')

        expected_server_href = self.SERVER_HREF
        expected_server_bookmark = self.SERVER_BOOKMARK
        expected_image_bookmark = self.IMAGE_BOOKMARK
        expected_flavor_bookmark = self.FLAVOR_BOOKMARK
        expected_now = self.TIMESTAMP
        expected_uuid = FAKE_UUID
        server_dict = fixture['server']

        for key in ['name', 'id', 'uuid', 'created', 'accessIPv4',
                    'updated', 'progress', 'status', 'hostId',
                    'accessIPv6']:
            self.assertEqual(root.get(key), str(server_dict[key]))

        link_nodes = root.findall('{0}link'.format(ATOMNS))
        self.assertEqual(len(link_nodes), 2)
        for i, link in enumerate(server_dict['links']):
            for key, value in link.items():
                self.assertEqual(link_nodes[i].get(key), value)

        metadata_root = root.find('{0}metadata'.format(NS))
        metadata_elems = metadata_root.findall('{0}meta'.format(NS))
        self.assertEqual(len(metadata_elems), 2)
        for i, metadata_elem in enumerate(metadata_elems):
            (meta_key, meta_value) = server_dict['metadata'].items()[i]
            self.assertEqual(str(metadata_elem.get('key')), str(meta_key))
            self.assertEqual(str(metadata_elem.text).strip(), str(meta_value))

        image_root = root.find('{0}image'.format(NS))
        self.assertEqual(image_root.get('id'), server_dict['image']['id'])
        link_nodes = image_root.findall('{0}link'.format(ATOMNS))
        self.assertEqual(len(link_nodes), 1)
        for i, link in enumerate(server_dict['image']['links']):
            for key, value in link.items():
                self.assertEqual(link_nodes[i].get(key), value)

        flavor_root = root.find('{0}flavor'.format(NS))
        self.assertEqual(flavor_root.get('id'), server_dict['flavor']['id'])
        link_nodes = flavor_root.findall('{0}link'.format(ATOMNS))
        self.assertEqual(len(link_nodes), 1)
        for i, link in enumerate(server_dict['flavor']['links']):
            for key, value in link.items():
                self.assertEqual(link_nodes[i].get(key), value)

        addresses_root = root.find('{0}addresses'.format(NS))
        addresses_dict = server_dict['addresses']
        network_elems = addresses_root.findall('{0}network'.format(NS))
        self.assertEqual(len(network_elems), 2)
        for i, network_elem in enumerate(network_elems):
            network = addresses_dict.items()[i]
            self.assertEqual(str(network_elem.get('id')), str(network[0]))
            ip_elems = network_elem.findall('{0}ip'.format(NS))
            for z, ip_elem in enumerate(ip_elems):
                ip = network[1][z]
                self.assertEqual(str(ip_elem.get('version')),
                                 str(ip['version']))
                self.assertEqual(str(ip_elem.get('addr')),
                                 str(ip['addr']))

    def test_create(self):
        serializer = servers.ServerXMLSerializer()

        fixture = {
            "server": {
                "id": 1,
                "uuid": FAKE_UUID,
                "user_id": "fake",
                "tenant_id": "fake",
                'created': self.TIMESTAMP,
                'updated': self.TIMESTAMP,
                "progress": 0,
                "name": "test_server",
                "status": "BUILD",
                "accessIPv4": "1.2.3.4",
                "accessIPv6": "fead::1234",
                "hostId": "e4d909c290d0fb1ca068ffaddf22cbd0",
                "adminPass": "test_password",
                "image": {
                    "id": "5",
                    "links": [
                        {
                            "rel": "bookmark",
                            "href": self.IMAGE_BOOKMARK,
                        },
                    ],
                },
                "flavor": {
                    "id": "1",
                    "links": [
                        {
                            "rel": "bookmark",
                            "href": self.FLAVOR_BOOKMARK,
                        },
                    ],
                },
                "addresses": {
                    "network_one": [
                        {
                            "version": 4,
                            "addr": "67.23.10.138",
                        },
                        {
                            "version": 6,
                            "addr": "::babe:67.23.10.138",
                        },
                    ],
                    "network_two": [
                        {
                            "version": 4,
                            "addr": "67.23.10.139",
                        },
                        {
                            "version": 6,
                            "addr": "::babe:67.23.10.139",
                        },
                    ],
                },
                "metadata": {
                    "Open": "Stack",
                    "Number": "1",
                },
                'links': [
                    {
                        'href': self.SERVER_HREF,
                        'rel': 'self',
                    },
                    {
                        'href': self.SERVER_BOOKMARK,
                        'rel': 'bookmark',
                    },
                ],
            }
        }

        output = serializer.serialize(fixture, 'create')
        print output
        root = etree.XML(output)
        xmlutil.validate_schema(root, 'server')

        expected_server_href = self.SERVER_HREF
        expected_server_bookmark = self.SERVER_BOOKMARK
        expected_image_bookmark = self.IMAGE_BOOKMARK
        expected_flavor_bookmark = self.FLAVOR_BOOKMARK
        expected_now = self.TIMESTAMP
        expected_uuid = FAKE_UUID
        server_dict = fixture['server']

        for key in ['name', 'id', 'uuid', 'created', 'accessIPv4',
                    'updated', 'progress', 'status', 'hostId',
                    'accessIPv6', 'adminPass']:
            self.assertEqual(root.get(key), str(server_dict[key]))

        link_nodes = root.findall('{0}link'.format(ATOMNS))
        self.assertEqual(len(link_nodes), 2)
        for i, link in enumerate(server_dict['links']):
            for key, value in link.items():
                self.assertEqual(link_nodes[i].get(key), value)

        metadata_root = root.find('{0}metadata'.format(NS))
        metadata_elems = metadata_root.findall('{0}meta'.format(NS))
        self.assertEqual(len(metadata_elems), 2)
        for i, metadata_elem in enumerate(metadata_elems):
            (meta_key, meta_value) = server_dict['metadata'].items()[i]
            self.assertEqual(str(metadata_elem.get('key')), str(meta_key))
            self.assertEqual(str(metadata_elem.text).strip(), str(meta_value))

        image_root = root.find('{0}image'.format(NS))
        self.assertEqual(image_root.get('id'), server_dict['image']['id'])
        link_nodes = image_root.findall('{0}link'.format(ATOMNS))
        self.assertEqual(len(link_nodes), 1)
        for i, link in enumerate(server_dict['image']['links']):
            for key, value in link.items():
                self.assertEqual(link_nodes[i].get(key), value)

        flavor_root = root.find('{0}flavor'.format(NS))
        self.assertEqual(flavor_root.get('id'), server_dict['flavor']['id'])
        link_nodes = flavor_root.findall('{0}link'.format(ATOMNS))
        self.assertEqual(len(link_nodes), 1)
        for i, link in enumerate(server_dict['flavor']['links']):
            for key, value in link.items():
                self.assertEqual(link_nodes[i].get(key), value)

        addresses_root = root.find('{0}addresses'.format(NS))
        addresses_dict = server_dict['addresses']
        network_elems = addresses_root.findall('{0}network'.format(NS))
        self.assertEqual(len(network_elems), 2)
        for i, network_elem in enumerate(network_elems):
            network = addresses_dict.items()[i]
            self.assertEqual(str(network_elem.get('id')), str(network[0]))
            ip_elems = network_elem.findall('{0}ip'.format(NS))
            for z, ip_elem in enumerate(ip_elems):
                ip = network[1][z]
                self.assertEqual(str(ip_elem.get('version')),
                                 str(ip['version']))
                self.assertEqual(str(ip_elem.get('addr')),
                                 str(ip['addr']))

    def test_index(self):
        serializer = servers.ServerXMLSerializer()

        expected_server_href = 'http://localhost/v1.1/servers/1'
        expected_server_bookmark = 'http://localhost/servers/1'
        expected_server_href_2 = 'http://localhost/v1.1/servers/2'
        expected_server_bookmark_2 = 'http://localhost/servers/2'
        fixture = {"servers": [
            {
                "id": 1,
                "name": "test_server",
                'links': [
                    {
                        'href': expected_server_href,
                        'rel': 'self',
                    },
                    {
                        'href': expected_server_bookmark,
                        'rel': 'bookmark',
                    },
                ],
            },
            {
                "id": 2,
                "name": "test_server_2",
                'links': [
                    {
                        'href': expected_server_href_2,
                        'rel': 'self',
                    },
                    {
                        'href': expected_server_bookmark_2,
                        'rel': 'bookmark',
                    },
                ],
            },
        ]}

        output = serializer.serialize(fixture, 'index')
        print output
        root = etree.XML(output)
        xmlutil.validate_schema(root, 'servers_index')
        server_elems = root.findall('{0}server'.format(NS))
        self.assertEqual(len(server_elems), 2)
        for i, server_elem in enumerate(server_elems):
            server_dict = fixture['servers'][i]
            for key in ['name', 'id']:
                self.assertEqual(server_elem.get(key), str(server_dict[key]))

            link_nodes = server_elem.findall('{0}link'.format(ATOMNS))
            self.assertEqual(len(link_nodes), 2)
            for i, link in enumerate(server_dict['links']):
                for key, value in link.items():
                    self.assertEqual(link_nodes[i].get(key), value)

    def test_detail(self):
        serializer = servers.ServerXMLSerializer()

        expected_server_href = 'http://localhost/v1.1/servers/1'
        expected_server_bookmark = 'http://localhost/servers/1'
        expected_image_bookmark = self.IMAGE_BOOKMARK
        expected_flavor_bookmark = self.FLAVOR_BOOKMARK
        expected_now = self.TIMESTAMP
        expected_uuid = FAKE_UUID

        expected_server_href_2 = 'http://localhost/v1.1/servers/2'
        expected_server_bookmark_2 = 'http://localhost/servers/2'
        fixture = {"servers": [
            {
                "id": 1,
                "uuid": FAKE_UUID,
                "user_id": "fake",
                "tenant_id": "fake",
                'created': self.TIMESTAMP,
                'updated': self.TIMESTAMP,
                "progress": 0,
                "name": "test_server",
                "status": "BUILD",
                "accessIPv4": "1.2.3.4",
                "accessIPv6": "fead::1234",
                "hostId": 'e4d909c290d0fb1ca068ffaddf22cbd0',
                "image": {
                    "id": "5",
                    "links": [
                        {
                            "rel": "bookmark",
                            "href": expected_image_bookmark,
                        },
                    ],
                },
                "flavor": {
                    "id": "1",
                    "links": [
                        {
                            "rel": "bookmark",
                            "href": expected_flavor_bookmark,
                        },
                    ],
                },
                "addresses": {
                    "network_one": [
                        {
                            "version": 4,
                            "addr": "67.23.10.138",
                        },
                        {
                            "version": 6,
                            "addr": "::babe:67.23.10.138",
                        },
                    ],
                },
                "metadata": {
                    "Number": "1",
                },
                "links": [
                    {
                        "href": expected_server_href,
                        "rel": "self",
                    },
                    {
                        "href": expected_server_bookmark,
                        "rel": "bookmark",
                    },
                ],
            },
            {
                "id": 2,
                "uuid": FAKE_UUID,
                "user_id": 'fake',
                "tenant_id": 'fake',
                'created': self.TIMESTAMP,
                'updated': self.TIMESTAMP,
                "progress": 100,
                "name": "test_server_2",
                "status": "ACTIVE",
                "accessIPv4": "1.2.3.4",
                "accessIPv6": "fead::1234",
                "hostId": 'e4d909c290d0fb1ca068ffaddf22cbd0',
                "image": {
                    "id": "5",
                    "links": [
                        {
                            "rel": "bookmark",
                            "href": expected_image_bookmark,
                        },
                    ],
                },
                "flavor": {
                    "id": "1",
                    "links": [
                        {
                            "rel": "bookmark",
                            "href": expected_flavor_bookmark,
                        },
                    ],
                },
                "addresses": {
                    "network_one": [
                        {
                            "version": 4,
                            "addr": "67.23.10.138",
                        },
                        {
                            "version": 6,
                            "addr": "::babe:67.23.10.138",
                        },
                    ],
                },
                "metadata": {
                    "Number": "2",
                },
                "links": [
                    {
                        "href": expected_server_href_2,
                        "rel": "self",
                    },
                    {
                        "href": expected_server_bookmark_2,
                        "rel": "bookmark",
                    },
                ],
            },
        ]}

        output = serializer.serialize(fixture, 'detail')
        print output
        root = etree.XML(output)
        xmlutil.validate_schema(root, 'servers')
        server_elems = root.findall('{0}server'.format(NS))
        self.assertEqual(len(server_elems), 2)
        for i, server_elem in enumerate(server_elems):
            server_dict = fixture['servers'][i]

            for key in ['name', 'id', 'uuid', 'created', 'accessIPv4',
                        'updated', 'progress', 'status', 'hostId',
                        'accessIPv6']:
                self.assertEqual(server_elem.get(key), str(server_dict[key]))

            link_nodes = server_elem.findall('{0}link'.format(ATOMNS))
            self.assertEqual(len(link_nodes), 2)
            for i, link in enumerate(server_dict['links']):
                for key, value in link.items():
                    self.assertEqual(link_nodes[i].get(key), value)

            metadata_root = server_elem.find('{0}metadata'.format(NS))
            metadata_elems = metadata_root.findall('{0}meta'.format(NS))
            for i, metadata_elem in enumerate(metadata_elems):
                (meta_key, meta_value) = server_dict['metadata'].items()[i]
                self.assertEqual(str(metadata_elem.get('key')), str(meta_key))
                self.assertEqual(str(metadata_elem.text).strip(),
                                 str(meta_value))

            image_root = server_elem.find('{0}image'.format(NS))
            self.assertEqual(image_root.get('id'), server_dict['image']['id'])
            link_nodes = image_root.findall('{0}link'.format(ATOMNS))
            self.assertEqual(len(link_nodes), 1)
            for i, link in enumerate(server_dict['image']['links']):
                for key, value in link.items():
                    self.assertEqual(link_nodes[i].get(key), value)

            flavor_root = server_elem.find('{0}flavor'.format(NS))
            self.assertEqual(flavor_root.get('id'),
                             server_dict['flavor']['id'])
            link_nodes = flavor_root.findall('{0}link'.format(ATOMNS))
            self.assertEqual(len(link_nodes), 1)
            for i, link in enumerate(server_dict['flavor']['links']):
                for key, value in link.items():
                    self.assertEqual(link_nodes[i].get(key), value)

            addresses_root = server_elem.find('{0}addresses'.format(NS))
            addresses_dict = server_dict['addresses']
            network_elems = addresses_root.findall('{0}network'.format(NS))
            for i, network_elem in enumerate(network_elems):
                network = addresses_dict.items()[i]
                self.assertEqual(str(network_elem.get('id')), str(network[0]))
                ip_elems = network_elem.findall('{0}ip'.format(NS))
                for z, ip_elem in enumerate(ip_elems):
                    ip = network[1][z]
                    self.assertEqual(str(ip_elem.get('version')),
                                     str(ip['version']))
                    self.assertEqual(str(ip_elem.get('addr')),
                                     str(ip['addr']))

    def test_update(self):
        serializer = servers.ServerXMLSerializer()

        fixture = {
            "server": {
                "id": 1,
                "user_id": "fake",
                "tenant_id": "fake",
                "uuid": FAKE_UUID,
                'created': self.TIMESTAMP,
                'updated': self.TIMESTAMP,
                "progress": 0,
                "name": "test_server",
                "status": "BUILD",
                "hostId": 'e4d909c290d0fb1ca068ffaddf22cbd0',
                "accessIPv4": "1.2.3.4",
                "accessIPv6": "fead::1234",
                "image": {
                    "id": "5",
                    "links": [
                        {
                            "rel": "bookmark",
                            "href": self.IMAGE_BOOKMARK,
                        },
                    ],
                },
                "flavor": {
                    "id": "1",
                    "links": [
                        {
                            "rel": "bookmark",
                            "href": self.FLAVOR_BOOKMARK,
                        },
                    ],
                },
                "addresses": {
                    "network_one": [
                        {
                            "version": 4,
                            "addr": "67.23.10.138",
                        },
                        {
                            "version": 6,
                            "addr": "::babe:67.23.10.138",
                        },
                    ],
                    "network_two": [
                        {
                            "version": 4,
                            "addr": "67.23.10.139",
                        },
                        {
                            "version": 6,
                            "addr": "::babe:67.23.10.139",
                        },
                    ],
                },
                "metadata": {
                    "Open": "Stack",
                    "Number": "1",
                },
                'links': [
                    {
                        'href': self.SERVER_HREF,
                        'rel': 'self',
                    },
                    {
                        'href': self.SERVER_BOOKMARK,
                        'rel': 'bookmark',
                    },
                ],
            }
        }

        output = serializer.serialize(fixture, 'update')
        print output
        root = etree.XML(output)
        xmlutil.validate_schema(root, 'server')

        expected_server_href = self.SERVER_HREF
        expected_server_bookmark = self.SERVER_BOOKMARK
        expected_image_bookmark = self.IMAGE_BOOKMARK
        expected_flavor_bookmark = self.FLAVOR_BOOKMARK
        expected_now = self.TIMESTAMP
        expected_uuid = FAKE_UUID
        server_dict = fixture['server']

        for key in ['name', 'id', 'uuid', 'created', 'accessIPv4',
                    'updated', 'progress', 'status', 'hostId',
                    'accessIPv6']:
            self.assertEqual(root.get(key), str(server_dict[key]))

        link_nodes = root.findall('{0}link'.format(ATOMNS))
        self.assertEqual(len(link_nodes), 2)
        for i, link in enumerate(server_dict['links']):
            for key, value in link.items():
                self.assertEqual(link_nodes[i].get(key), value)

        metadata_root = root.find('{0}metadata'.format(NS))
        metadata_elems = metadata_root.findall('{0}meta'.format(NS))
        self.assertEqual(len(metadata_elems), 2)
        for i, metadata_elem in enumerate(metadata_elems):
            (meta_key, meta_value) = server_dict['metadata'].items()[i]
            self.assertEqual(str(metadata_elem.get('key')), str(meta_key))
            self.assertEqual(str(metadata_elem.text).strip(), str(meta_value))

        image_root = root.find('{0}image'.format(NS))
        self.assertEqual(image_root.get('id'), server_dict['image']['id'])
        link_nodes = image_root.findall('{0}link'.format(ATOMNS))
        self.assertEqual(len(link_nodes), 1)
        for i, link in enumerate(server_dict['image']['links']):
            for key, value in link.items():
                self.assertEqual(link_nodes[i].get(key), value)

        flavor_root = root.find('{0}flavor'.format(NS))
        self.assertEqual(flavor_root.get('id'), server_dict['flavor']['id'])
        link_nodes = flavor_root.findall('{0}link'.format(ATOMNS))
        self.assertEqual(len(link_nodes), 1)
        for i, link in enumerate(server_dict['flavor']['links']):
            for key, value in link.items():
                self.assertEqual(link_nodes[i].get(key), value)

        addresses_root = root.find('{0}addresses'.format(NS))
        addresses_dict = server_dict['addresses']
        network_elems = addresses_root.findall('{0}network'.format(NS))
        self.assertEqual(len(network_elems), 2)
        for i, network_elem in enumerate(network_elems):
            network = addresses_dict.items()[i]
            self.assertEqual(str(network_elem.get('id')), str(network[0]))
            ip_elems = network_elem.findall('{0}ip'.format(NS))
            for z, ip_elem in enumerate(ip_elems):
                ip = network[1][z]
                self.assertEqual(str(ip_elem.get('version')),
                                 str(ip['version']))
                self.assertEqual(str(ip_elem.get('addr')),
                                 str(ip['addr']))

    def test_action(self):
        serializer = servers.ServerXMLSerializer()

        fixture = {
            "server": {
                "id": 1,
                "uuid": FAKE_UUID,
                "user_id": "fake",
                "tenant_id": "fake",
                'created': self.TIMESTAMP,
                'updated': self.TIMESTAMP,
                "progress": 0,
                "name": "test_server",
                "status": "BUILD",
                "accessIPv4": "1.2.3.4",
                "accessIPv6": "fead::1234",
                "hostId": "e4d909c290d0fb1ca068ffaddf22cbd0",
                "adminPass": "test_password",
                "image": {
                    "id": "5",
                    "links": [
                        {
                            "rel": "bookmark",
                            "href": self.IMAGE_BOOKMARK,
                        },
                    ],
                },
                "flavor": {
                    "id": "1",
                    "links": [
                        {
                            "rel": "bookmark",
                            "href": self.FLAVOR_BOOKMARK,
                        },
                    ],
                },
                "addresses": {
                    "network_one": [
                        {
                            "version": 4,
                            "addr": "67.23.10.138",
                        },
                        {
                            "version": 6,
                            "addr": "::babe:67.23.10.138",
                        },
                    ],
                    "network_two": [
                        {
                            "version": 4,
                            "addr": "67.23.10.139",
                        },
                        {
                            "version": 6,
                            "addr": "::babe:67.23.10.139",
                        },
                    ],
                },
                "metadata": {
                    "Open": "Stack",
                    "Number": "1",
                },
                'links': [
                    {
                        'href': self.SERVER_HREF,
                        'rel': 'self',
                    },
                    {
                        'href': self.SERVER_BOOKMARK,
                        'rel': 'bookmark',
                    },
                ],
            }
        }

        output = serializer.serialize(fixture, 'action')
        root = etree.XML(output)
        xmlutil.validate_schema(root, 'server')

        expected_server_href = self.SERVER_HREF
        expected_server_bookmark = self.SERVER_BOOKMARK
        expected_image_bookmark = self.IMAGE_BOOKMARK
        expected_flavor_bookmark = self.FLAVOR_BOOKMARK
        expected_now = self.TIMESTAMP
        expected_uuid = FAKE_UUID
        server_dict = fixture['server']

        for key in ['name', 'id', 'uuid', 'created', 'accessIPv4',
                    'updated', 'progress', 'status', 'hostId',
                    'accessIPv6', 'adminPass']:
            self.assertEqual(root.get(key), str(server_dict[key]))

        link_nodes = root.findall('{0}link'.format(ATOMNS))
        self.assertEqual(len(link_nodes), 2)
        for i, link in enumerate(server_dict['links']):
            for key, value in link.items():
                self.assertEqual(link_nodes[i].get(key), value)

        metadata_root = root.find('{0}metadata'.format(NS))
        metadata_elems = metadata_root.findall('{0}meta'.format(NS))
        self.assertEqual(len(metadata_elems), 2)
        for i, metadata_elem in enumerate(metadata_elems):
            (meta_key, meta_value) = server_dict['metadata'].items()[i]
            self.assertEqual(str(metadata_elem.get('key')), str(meta_key))
            self.assertEqual(str(metadata_elem.text).strip(), str(meta_value))

        image_root = root.find('{0}image'.format(NS))
        self.assertEqual(image_root.get('id'), server_dict['image']['id'])
        link_nodes = image_root.findall('{0}link'.format(ATOMNS))
        self.assertEqual(len(link_nodes), 1)
        for i, link in enumerate(server_dict['image']['links']):
            for key, value in link.items():
                self.assertEqual(link_nodes[i].get(key), value)

        flavor_root = root.find('{0}flavor'.format(NS))
        self.assertEqual(flavor_root.get('id'), server_dict['flavor']['id'])
        link_nodes = flavor_root.findall('{0}link'.format(ATOMNS))
        self.assertEqual(len(link_nodes), 1)
        for i, link in enumerate(server_dict['flavor']['links']):
            for key, value in link.items():
                self.assertEqual(link_nodes[i].get(key), value)

        addresses_root = root.find('{0}addresses'.format(NS))
        addresses_dict = server_dict['addresses']
        network_elems = addresses_root.findall('{0}network'.format(NS))
        self.assertEqual(len(network_elems), 2)
        for i, network_elem in enumerate(network_elems):
            network = addresses_dict.items()[i]
            self.assertEqual(str(network_elem.get('id')), str(network[0]))
            ip_elems = network_elem.findall('{0}ip'.format(NS))
            for z, ip_elem in enumerate(ip_elems):
                ip = network[1][z]
                self.assertEqual(str(ip_elem.get('version')),
                                 str(ip['version']))
                self.assertEqual(str(ip_elem.get('addr')),
                                 str(ip['addr']))<|MERGE_RESOLUTION|>--- conflicted
+++ resolved
@@ -52,6 +52,10 @@
 FAKE_UUID = 'aaaaaaaa-aaaa-aaaa-aaaa-aaaaaaaaaaaa'
 NS = "{http://docs.openstack.org/compute/api/v1.1}"
 ATOMNS = "{http://www.w3.org/2005/Atom}"
+XPATH_NS = {
+    'atom': 'http://www.w3.org/2005/Atom',
+    'ns': 'http://docs.openstack.org/compute/api/v1.1'
+}
 
 
 def fake_gen_uuid():
@@ -412,12 +416,7 @@
 
     def test_get_server_by_id_v1_1_xml(self):
         image_bookmark = "http://localhost/fake/images/10"
-        flavor_ref = "http://localhost/v1.1/fake/flavors/1"
-        flavor_id = "1"
         flavor_bookmark = "http://localhost/fake/flavors/1"
-        server_href = "http://localhost/v1.1/fake/servers/1"
-        server_bookmark = "http://localhost/fake/servers/1"
-
         public_ip = '192.168.0.3'
         private_ip = '172.19.0.1'
         interfaces = [
@@ -441,57 +440,87 @@
         req = webob.Request.blank('/v1.1/fake/servers/1')
         req.headers['Accept'] = 'application/xml'
         res = req.get_response(fakes.wsgi_app())
-<<<<<<< HEAD
         output = res.body
         print output
         root = etree.XML(output)
         xmlutil.validate_schema(root, 'server')
-=======
-        actual = minidom.parseString(res.body.replace('  ', ''))
-        expected_uuid = FAKE_UUID
-        expected_updated = "2010-11-11T11:00:00Z"
-        expected_created = "2010-10-10T12:00:00Z"
-        expected = minidom.parseString("""
-        <server id="1"
-                uuid="%(expected_uuid)s"
-                userId="fake"
-                tenantId="fake"
-                xmlns="http://docs.openstack.org/compute/api/v1.1"
-                xmlns:atom="http://www.w3.org/2005/Atom"
-                name="server1"
-                updated="%(expected_updated)s"
-                created="%(expected_created)s"
-                hostId=""
-                status="BUILD"
-                accessIPv4=""
-                accessIPv6=""
-                progress="0">
-            <atom:link href="%(server_href)s" rel="self"/>
-            <atom:link href="%(server_bookmark)s" rel="bookmark"/>
-            <image id="10">
-                <atom:link rel="bookmark" href="%(image_bookmark)s"/>
-            </image>
-            <flavor id="1">
-                <atom:link rel="bookmark" href="%(flavor_bookmark)s"/>
-            </flavor>
-            <metadata>
-                <meta key="seq">
-                    1
-                </meta>
-            </metadata>
-            <addresses>
-                <network id="public">
-                    <ip version="4" addr="%(public_ip)s"/>
-                </network>
-                <network id="private">
-                    <ip version="4" addr="%(private_ip)s"/>
-                </network>
-            </addresses>
-        </server>
-        """.replace("  ", "") % (locals()))
-
-        self.assertEqual(expected.toxml(), actual.toxml())
->>>>>>> bb3b61b6
+
+        expected = {
+            'id': 1,
+            'uuid': FAKE_UUID,
+            'user_id': 'fake',
+            'tenant_id': 'fake',
+            'updated': '2010-11-11T11:00:00Z',
+            'created': '2010-10-10T12:00:00Z',
+            'progress': 0,
+            'name': 'server1',
+            'status': 'BUILD',
+            'accessIPv4': '',
+            'accessIPv6': '',
+            'hostId': '',
+            'key_name': '',
+            'image': {
+                'id': '10',
+                'links': [{'rel': 'bookmark', 'href': image_bookmark}],
+            },
+            'flavor': {
+                'id': '1',
+              'links': [{'rel': 'bookmark', 'href': flavor_bookmark}],
+            },
+            'addresses': {
+                'public': [{'version': 4, 'addr': public_ip}],
+                'private': [{'version': 4, 'addr': private_ip}],
+            },
+            'metadata': {'seq': '1'},
+            'config_drive': None,
+            'links': [
+                {
+                    'rel': 'self',
+                    'href': 'http://localhost/v1.1/fake/servers/1',
+                },
+                {
+                    'rel': 'bookmark',
+                    'href': 'http://localhost/fake/servers/1',
+                },
+            ],
+        }
+
+        self.assertTrue(root.xpath('/ns:server', namespaces=XPATH_NS))
+        for key in ['id', 'uuid', 'created', 'progress', 'name', 'status',
+                    'accessIPv4', 'accessIPv6', 'hostId']:
+            self.assertEqual(root.get(key), str(expected[key]))
+        self.assertEqual(root.get('userId'), str(expected['user_id']))
+        self.assertEqual(root.get('tenantId'), str(expected['tenant_id']))
+
+        (image,) = root.xpath('ns:image', namespaces=XPATH_NS)
+        self.assertEqual(image.get('id'), str(expected['image']['id']))
+
+        links = root.xpath('ns:image/atom:link', namespaces=XPATH_NS)
+        self.assertTrue(common.compare_links(links, expected['image']['links']))
+
+        (flavor,) = root.xpath('ns:flavor', namespaces=XPATH_NS)
+        self.assertEqual(flavor.get('id'), str(expected['flavor']['id']))
+
+        (meta,) = root.xpath('ns:metadata/ns:meta', namespaces=XPATH_NS)
+        self.assertEqual(meta.get('key'), 'seq')
+        self.assertEqual(meta.text, '1')
+
+        (pub_network, priv_network) = root.xpath('ns:addresses/ns:network',
+                                                 namespaces=XPATH_NS)
+        self.assertEqual(pub_network.get('id'), 'public')
+        (pub_ip,) = pub_network.xpath('ns:ip', namespaces=XPATH_NS)
+        (priv_ip,) = priv_network.xpath('ns:ip', namespaces=XPATH_NS)
+        self.assertEqual(pub_ip.get('version'),
+                         str(expected['addresses']['public'][0]['version']))
+        self.assertEqual(pub_ip.get('addr'),
+                         str(expected['addresses']['public'][0]['addr']))
+        self.assertEqual(priv_ip.get('version'),
+                         str(expected['addresses']['private'][0]['version']))
+        self.assertEqual(priv_ip.get('addr'),
+                         str(expected['addresses']['private'][0]['addr']))
+
+        links = root.xpath('atom:link', namespaces=XPATH_NS)
+        self.assertTrue(common.compare_links(links, expected['links']))
 
     def test_get_server_with_active_status_by_id_v1_1(self):
         image_bookmark = "http://localhost/fake/images/10"
@@ -4087,8 +4116,10 @@
 
         fixture = {
             "server": {
-                "id": 1,
-                "uuid": FAKE_UUID,
+                'id': 1,
+                'uuid': FAKE_UUID,
+                'user_id': 'fake_user_id',
+                'tenant_id': 'fake_tenant_id',
                 'created': self.TIMESTAMP,
                 'updated': self.TIMESTAMP,
                 "progress": 0,
