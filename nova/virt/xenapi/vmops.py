--- conflicted
+++ resolved
@@ -83,12 +83,11 @@
                 instance.image_id, user, project, disk_image_type)
         return (vdi_uuid, disk_image_type)
 
-<<<<<<< HEAD
-    def spawn(self, instance):
+    def spawn(self, instance, network_info=None):
         try:
             vdi_uuid = disk_image_type = None
             (vdi_uuid, disk_image_type) = self.create_disk(instance)
-            self._spawn_with_disk(instance, vdi_uuid=vdi_uuid)
+            self._spawn_with_disk(instance, vdi_uuid, network_info)
         except (self.XenAPI.Failure, OSError, IOError) as spawn_error:
 
             LOG.exception(_("instance %s: Failed to spawn"),
@@ -98,11 +97,6 @@
             self._handle_spawn_error(vdi_uuid, disk_image_type, spawn_error)
             #re-throw the error
             raise spawn_error
-=======
-    def spawn(self, instance, network_info=None):
-        vdi_uuid = self.create_disk(instance)
-        self._spawn_with_disk(instance, vdi_uuid, network_info)
->>>>>>> e40d692c
 
     def _spawn_with_disk(self, instance, vdi_uuid, network_info=None):
         """Create VM instance"""
