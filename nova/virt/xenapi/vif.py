--- conflicted
+++ resolved
@@ -36,13 +36,8 @@
 
     def get_vif_rec(self, xenapi_session, vm_ref, instance, device, network,
                                                     network_mapping):
-<<<<<<< HEAD
-       	network_ref = NetworkHelper.find_network_with_bridge(xenapi_session,
-							network['bridge'])
-=======
         network_ref = NetworkHelper.find_network_with_bridge(xenapi_session,
                                                              network['bridge'])
->>>>>>> 6e3c492a
         rxtx_cap = network_mapping.pop('rxtx_cap')
         vif_rec = {}
         vif_rec['device'] = str(device)
@@ -65,19 +60,11 @@
         bridge = network['bridge']
         bridge_interface = network['bridge_interface']
 
-<<<<<<< HEAD
-    	# Check whether bridge already exists
-    	# Retrieve network whose name_label is "bridge"
-    	network_ref = network_utils.NetworkHelper.find_network_with_name_label(
-                                                               xenapi_session,
-                                                                       bridge)
-=======
         # Check whether bridge already exists
         # Retrieve network whose name_label is "bridge"
         network_ref = network_utils.NetworkHelper.find_network_with_name_label(
             xenapi_session, bridge)
 
->>>>>>> 6e3c492a
         if network_ref is None:
             # If bridge does not exists
             # 1 - create network
@@ -102,26 +89,6 @@
 
             # 3 - create vlan for network
             for pif_ref in pifs.keys():
-<<<<<<< HEAD
-            		xenapi_session.call_xenapi('VLAN.create',
-                                pif_ref,
-                                str(vlan_num),
-                                network_ref)
-    	else:
-           	# Check VLAN tag is appropriate
-        	network_rec = xenapi_session.call_xenapi('network.get_record',
-								network_ref)
-        	# Retrieve PIFs from network
-        	for pif_ref in network_rec['PIFs']:
-            		# Retrieve VLAN from PIF
-            		pif_rec = xenapi_session.call_xenapi('PIF.get_record', pif_ref)
-            		pif_vlan = int(pif_rec['VLAN'])
-            		# Raise an exception if VLAN != vlan_num
-            		if pif_vlan != vlan_num:
-                		raise Exception(_("PIF %(pif_rec['uuid'])s for network "
-                                  "%(bridge)s has VLAN id %(pif_vlan)d. "
-                                  "Expected %(vlan_num)d") % locals())
-=======
                 xenapi_session.call_xenapi('VLAN.create', pif_ref,
                                            str(vlan_num), network_ref)
         else:
@@ -138,7 +105,6 @@
                     raise Exception(_("PIF %(pif_rec['uuid'])s for network "
                           "%(bridge)s has VLAN id %(pif_vlan)d. "
                           "Expected %(vlan_num)d") % locals())
->>>>>>> 6e3c492a
 
     def unplug(self, instance, network, mapping):
         pass
