--- conflicted
+++ resolved
@@ -848,214 +848,9 @@
     def refresh_security_group_members(self, security_group_id):
         self.firewall_driver.refresh_security_group_members(security_group_id)
 
-<<<<<<< HEAD
     def refresh_provier_fw_rules(self):
         self.firewall_driver.refresh_provider_fw_rules()
 
-    def compare_cpu(self, cpu_info):
-        """
-           Check the host cpu is compatible to a cpu given by xml.
-           "xml" must be a part of libvirt.openReadonly().getCapabilities().
-           return values follows by virCPUCompareResult.
-           if 0 > return value, do live migration.
-
-           'http://libvirt.org/html/libvirt-libvirt.html#virCPUCompareResult'
-        """
-        msg = _('Checking cpu_info: instance was launched this cpu.\n: %s ')
-        LOG.info(msg % cpu_info)
-        dic = json.loads(cpu_info)
-        xml = str(Template(self.cpuinfo_xml, searchList=dic))
-        msg = _('to xml...\n: %s ')
-        LOG.info(msg % xml)
-
-        url = 'http://libvirt.org/html/libvirt-libvirt.html'
-        url += '#virCPUCompareResult\n'
-        msg = 'CPU does not have compativility.\n'
-        msg += 'result:%d \n'
-        msg += 'Refer to %s'
-        msg = _(msg)
-
-        # unknown character exists in xml, then libvirt complains
-        try:
-            ret = self._conn.compareCPU(xml, 0)
-        except libvirt.libvirtError, e:
-            LOG.error(msg % (ret, url))
-            raise e
-
-        if ret <= 0:
-            raise exception.Invalid(msg % (ret, url))
-
-        return
-
-    def ensure_filtering_rules_for_instance(self, instance_ref):
-        """ Setting up inevitable filtering rules on compute node,
-            and waiting for its completion.
-            To migrate an instance, filtering rules to hypervisors
-            and firewalls are inevitable on destination host.
-            ( Waiting only for filterling rules to hypervisor,
-            since filtering rules to firewall rules can be set faster).
-
-            Concretely, the below method must be called.
-            - setup_basic_filtering (for nova-basic, etc.)
-            - prepare_instance_filter(for nova-instance-instance-xxx, etc.)
-
-            to_xml may have to be called since it defines PROJNET, PROJMASK.
-            but libvirt migrates those value through migrateToURI(),
-            so , no need to be called.
-
-            Don't use thread for this method since migration should
-            not be started when setting-up filtering rules operations
-            are not completed."""
-
-        # Tf any instances never launch at destination host,
-        # basic-filtering must be set here.
-        self.nwfilter.setup_basic_filtering(instance_ref)
-        # setting up n)ova-instance-instance-xx mainly.
-        self.firewall_driver.prepare_instance_filter(instance_ref)
-
-        # wait for completion
-        timeout_count = range(FLAGS.live_migration_timeout_sec * 2)
-        while len(timeout_count) != 0:
-            try:
-                filter_name = 'nova-instance-%s' % instance_ref.name
-                self._conn.nwfilterLookupByName(filter_name)
-                break
-            except libvirt.libvirtError:
-                timeout_count.pop()
-                if len(timeout_count) == 0:
-                    ec2_id = instance_ref['hostname']
-                    msg = _('Timeout migrating for %s(%s)')
-                    raise exception.Error(msg % (ec2_id, instance_ref.name))
-                time.sleep(0.5)
-
-    def live_migration(self, context, instance_ref, dest):
-        """
-           Just spawning live_migration operation for
-           distributing high-load.
-        """
-        greenthread.spawn(self._live_migration, context, instance_ref, dest)
-
-    def _live_migration(self, context, instance_ref, dest):
-        """ Do live migration."""
-
-        # Do live migration.
-        try:
-            duri = FLAGS.live_migration_uri % dest
-
-            flaglist = FLAGS.live_migration_flag.split(',')
-            flagvals = [getattr(libvirt, x.strip()) for x in flaglist]
-            logical_sum = reduce(lambda x, y: x | y, flagvals)
-
-            bandwidth = FLAGS.live_migration_bandwidth
-
-            if self.read_only:
-                tmpconn = self._connect(self.libvirt_uri, False)
-                dom = tmpconn.lookupByName(instance_ref.name)
-                dom.migrateToURI(duri, logical_sum, None, bandwidth)
-                tmpconn.close()
-            else:
-                dom = self._conn.lookupByName(instance_ref.name)
-                dom.migrateToURI(duri, logical_sum, None, bandwidth)
-
-        except Exception, e:
-            id = instance_ref['id']
-            db.instance_set_state(context, id, power_state.RUNNING, 'running')
-            for v in instance_ref['volumes']:
-                db.volume_update(context,
-                                 v['id'],
-                                 {'status': 'in-use'})
-
-            raise e
-
-        # Waiting for completion of live_migration.
-        timer = utils.LoopingCall(f=None)
-
-        def wait_for_live_migration():
-
-            try:
-                state = self.get_info(instance_ref.name)['state']
-            except exception.NotFound:
-                timer.stop()
-                self._post_live_migration(context, instance_ref, dest)
-
-        timer.f = wait_for_live_migration
-        timer.start(interval=0.5, now=True)
-
-    def _post_live_migration(self, context, instance_ref, dest):
-        """
-           Post operations for live migration.
-           Mainly, database updating.
-        """
-        LOG.info('post livemigration operation is started..')
-        # Detaching volumes.
-        # (not necessary in current version )
-
-        # Releasing vlan.
-        #   (not necessary in current implementation?)
-
-        # Releasing security group ingress rule.
-        if FLAGS.firewall_driver == \
-            'nova.virt.libvirt_conn.IptablesFirewallDriver':
-            try:
-                self.firewall_driver.unfilter_instance(instance_ref)
-            except KeyError, e:
-                pass
-
-        # Database updating.
-        ec2_id = instance_ref['hostname']
-
-        instance_id = instance_ref['id']
-        fixed_ip = db.instance_get_fixed_address(context, instance_id)
-        # Not return if fixed_ip is not found, otherwise,
-        # instance never be accessible..
-        if None == fixed_ip:
-            logging.warn('fixed_ip is not found for %s ' % ec2_id)
-        db.fixed_ip_update(context, fixed_ip, {'host': dest})
-        network_ref = db.fixed_ip_get_network(context, fixed_ip)
-        db.network_update(context, network_ref['id'], {'host': dest})
-
-        try:
-            floating_ip \
-                = db.instance_get_floating_address(context, instance_id)
-            # Not return if floating_ip is not found, otherwise,
-            # instance never be accessible..
-            if None == floating_ip:
-                logging.error('floating_ip is not found for %s ' % ec2_id)
-            else:
-                floating_ip_ref = db.floating_ip_get_by_address(context,
-                                                                floating_ip)
-                db.floating_ip_update(context,
-                                      floating_ip_ref['address'],
-                                      {'host': dest})
-        except exception.NotFound:
-            logging.debug('%s doesnt have floating_ip.. ' % ec2_id)
-        except:
-            msg = 'Live migration: Unexpected error:'
-            msg += '%s cannot inherit floating ip.. ' % ec2_id
-            logging.error(_(msg))
-
-        # Restore instance/volume state
-        db.instance_update(context,
-                           instance_id,
-                           {'state_description': 'running',
-                            'state': power_state.RUNNING,
-                            'host': dest})
-
-        for v in instance_ref['volumes']:
-            db.volume_update(context,
-                             v['id'],
-                             {'status': 'in-use'})
-
-        logging.info(_('Live migrating %s to %s finishes successfully')
-                     % (ec2_id, dest))
-        msg = _(("""Known error: the below error is nomally occurs.\n"""
-                 """Just check if iinstance is successfully migrated.\n"""
-                 """libvir: QEMU error : Domain not found: no domain """
-                 """with matching name.."""))
-        logging.info(msg)
-
-=======
->>>>>>> 1b6a7891
 
 class FirewallDriver(object):
     def prepare_instance_filter(self, instance):
