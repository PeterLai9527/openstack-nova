# vim: tabstop=4 shiftwidth=4 softtabstop=4

# Copyright 2010 United States Government as represented by the
# Administrator of the National Aeronautics and Space Administration.
# All Rights Reserved.
#
#    Licensed under the Apache License, Version 2.0 (the "License"); you may
#    not use this file except in compliance with the License. You may obtain
#    a copy of the License at
#
#         http://www.apache.org/licenses/LICENSE-2.0
#
#    Unless required by applicable law or agreed to in writing, software
#    distributed under the License is distributed on an "AS IS" BASIS, WITHOUT
#    WARRANTIES OR CONDITIONS OF ANY KIND, either express or implied. See the
#    License for the specific language governing permissions and limitations
#    under the License.

"""
Cloud Controller: Implementation of EC2 REST API calls, which are
dispatched to other nodes via AMQP RPC. State is via distributed
datastore.
"""

import base64
import logging
import os
import time
from twisted.internet import defer

from nova import datastore
from nova import exception
from nova import flags
from nova import rpc
from nova import utils
from nova.auth import rbac
from nova.auth import manager
from nova.compute import model
from nova.compute import network
from nova.compute import service as compute_service
from nova.endpoint import images
from nova.volume import service as volume_service


FLAGS = flags.FLAGS

flags.DEFINE_string('cloud_topic', 'cloud', 'the topic clouds listen on')

def _gen_key(user_id, key_name):
    """ Tuck this into AuthManager """
    try:
<<<<<<< HEAD
        private_key, fingerprint = manager.AuthManager().generate_key_pair(user_id, key_name)
=======
        mgr = manager.AuthManager()
        private_key, fingerprint = mgr.generate_key_pair(user_id, key_name)
>>>>>>> a72fb790
    except Exception as ex:
        return {'exception': ex}
    return {'private_key': private_key, 'fingerprint': fingerprint}


class CloudController(object):
    """ CloudController provides the critical dispatch between
 inbound API calls through the endpoint and messages
 sent to the other nodes.
"""
    def __init__(self):
        self.instdir = model.InstanceDirectory()
        self.network = network.PublicNetworkController()
        self.setup()

    @property
    def instances(self):
        """ All instances in the system, as dicts """
        return self.instdir.all

    @property
    def volumes(self):
        """ returns a list of all volumes """
        for volume_id in datastore.Redis.instance().smembers("volumes"):
            volume = volume_service.get_volume(volume_id)
            yield volume

    def __str__(self):
        return 'CloudController'

    def setup(self):
        """ Ensure the keychains and folders exist. """
        # Create keys folder, if it doesn't exist
        if not os.path.exists(FLAGS.keys_path):
            os.makedirs(os.path.abspath(FLAGS.keys_path))
        # Gen root CA, if we don't have one
        root_ca_path = os.path.join(FLAGS.ca_path, FLAGS.ca_file)
        if not os.path.exists(root_ca_path):
            start = os.getcwd()
            os.chdir(FLAGS.ca_path)
            utils.runthis("Generating root CA: %s", "sh genrootca.sh")
            os.chdir(start)
            # TODO: Do this with M2Crypto instead

    def get_instance_by_ip(self, ip):
        return self.instdir.by_ip(ip)

    def _get_mpi_data(self, project_id):
        result = {}
        for instance in self.instdir.all:
            if instance['project_id'] == project_id:
                line = '%s slots=%d' % (instance['private_dns_name'], compute_service.INSTANCE_TYPES[instance['instance_type']]['vcpus'])
                if instance['key_name'] in result:
                    result[instance['key_name']].append(line)
                else:
                    result[instance['key_name']] = [line]
        return result

    def get_metadata(self, ip):
        i = self.get_instance_by_ip(ip)
        if i is None:
            return None
        mpi = self._get_mpi_data(i['project_id'])
        if i['key_name']:
            keys = {
                '0': {
                    '_name': i['key_name'],
                    'openssh-key': i['key_data']
                }
            }
        else:
            keys = ''
        data = {
            'user-data': base64.b64decode(i['user_data']),
            'meta-data': {
                'ami-id': i['image_id'],
                'ami-launch-index': i['ami_launch_index'],
                'ami-manifest-path': 'FIXME', # image property
                'block-device-mapping': { # TODO: replace with real data
                    'ami': 'sda1',
                    'ephemeral0': 'sda2',
                    'root': '/dev/sda1',
                    'swap': 'sda3'
                },
                'hostname': i['private_dns_name'], # is this public sometimes?
                'instance-action': 'none',
                'instance-id': i['instance_id'],
                'instance-type': i.get('instance_type', ''),
                'local-hostname': i['private_dns_name'],
                'local-ipv4': i['private_dns_name'], # TODO: switch to IP
                'kernel-id': i.get('kernel_id', ''),
                'placement': {
                    'availaibility-zone': i.get('availability_zone', 'nova'),
                },
                'public-hostname': i.get('dns_name', ''),
                'public-ipv4': i.get('dns_name', ''), # TODO: switch to IP
                'public-keys' : keys,
                'ramdisk-id': i.get('ramdisk_id', ''),
                'reservation-id': i['reservation_id'],
                'security-groups': i.get('groups', ''),
                'mpi': mpi
            }
        }
        if False: # TODO: store ancestor ids
            data['ancestor-ami-ids'] = []
        if i.get('product_codes', None):
            data['product-codes'] = i['product_codes']
        return data

    @rbac.allow('all')
    def describe_availability_zones(self, context, **kwargs):
        return {'availabilityZoneInfo': [{'zoneName': 'nova',
                                          'zoneState': 'available'}]}

    @rbac.allow('all')
    def describe_regions(self, context, region_name=None, **kwargs):
        # TODO(vish): region_name is an array.  Support filtering
        return {'regionInfo': [{'regionName': 'nova',
                                'regionUrl': FLAGS.ec2_url}]}

    @rbac.allow('all')
    def describe_snapshots(self,
                           context,
                           snapshot_id=None,
                           owner=None,
                           restorable_by=None,
                           **kwargs):
        return {'snapshotSet': [{'snapshotId': 'fixme',
                                 'volumeId': 'fixme',
                                 'status': 'fixme',
                                 'startTime': 'fixme',
                                 'progress': 'fixme',
                                 'ownerId': 'fixme',
                                 'volumeSize': 0,
                                 'description': 'fixme'}]}

    @rbac.allow('all')
    def describe_key_pairs(self, context, key_name=None, **kwargs):
        key_pairs = context.user.get_key_pairs()
        if not key_name is None:
            key_pairs = [x for x in key_pairs if x.name in key_name]

        result = []
        for key_pair in key_pairs:
            # filter out the vpn keys
            suffix = FLAGS.vpn_key_suffix
            if context.user.is_admin() or not key_pair.name.endswith(suffix):
                result.append({
                    'keyName': key_pair.name,
                    'keyFingerprint': key_pair.fingerprint,
                })

        return { 'keypairsSet': result }

    @rbac.allow('all')
    def create_key_pair(self, context, key_name, **kwargs):
        try:
            d = defer.Deferred()
            p = context.handler.application.settings.get('pool')
            def _complete(kwargs):
                if 'exception' in kwargs:
                    d.errback(kwargs['exception'])
                    return
                d.callback({'keyName': key_name,
                    'keyFingerprint': kwargs['fingerprint'],
                    'keyMaterial': kwargs['private_key']})
            p.apply_async(_gen_key, [context.user.id, key_name],
                callback=_complete)
            return d

        except users.UserError, e:
            raise

    @rbac.allow('all')
    def delete_key_pair(self, context, key_name, **kwargs):
        context.user.delete_key_pair(key_name)
        # aws returns true even if the key doens't exist
        return True

    @rbac.allow('all')
    def describe_security_groups(self, context, group_names, **kwargs):
        groups = { 'securityGroupSet': [] }

        # Stubbed for now to unblock other things.
        return groups

    @rbac.allow('netadmin')
    def create_security_group(self, context, group_name, **kwargs):
        return True

    @rbac.allow('netadmin')
    def delete_security_group(self, context, group_name, **kwargs):
        return True

    @rbac.allow('projectmanager', 'sysadmin')
    def get_console_output(self, context, instance_id, **kwargs):
        # instance_id is passed in as a list of instances
        instance = self._get_instance(context, instance_id[0])
        return rpc.call('%s.%s' % (FLAGS.compute_topic, instance['node_name']),
            {"method": "get_console_output",
             "args" : {"instance_id": instance_id[0]}})

    def _get_user_id(self, context):
        if context and context.user:
            return context.user.id
        else:
            return None

    @rbac.allow('projectmanager', 'sysadmin')
    def describe_volumes(self, context, **kwargs):
        volumes = []
        for volume in self.volumes:
            if context.user.is_admin() or volume['project_id'] == context.project.id:
                v = self.format_volume(context, volume)
                volumes.append(v)
        return defer.succeed({'volumeSet': volumes})

    def format_volume(self, context, volume):
        v = {}
        v['volumeId'] = volume['volume_id']
        v['status'] = volume['status']
        v['size'] = volume['size']
        v['availabilityZone'] = volume['availability_zone']
        v['createTime'] = volume['create_time']
        if context.user.is_admin():
            v['status'] = '%s (%s, %s, %s, %s)' % (
                volume.get('status', None),
                volume.get('user_id', None),
                volume.get('node_name', None),
                volume.get('instance_id', ''),
                volume.get('mountpoint', ''))
        if volume['attach_status'] == 'attached':
            v['attachmentSet'] = [{'attachTime': volume['attach_time'],
                                   'deleteOnTermination': volume['delete_on_termination'],
                                   'device' : volume['mountpoint'],
                                   'instanceId' : volume['instance_id'],
                                   'status' : 'attached',
                                   'volume_id' : volume['volume_id']}]
        else:
            v['attachmentSet'] = [{}]
        return v

    @rbac.allow('projectmanager', 'sysadmin')
    def create_volume(self, context, size, **kwargs):
        # TODO(vish): refactor this to create the volume object here and tell service to create it
        res = rpc.call(FLAGS.volume_topic, {"method": "create_volume",
                                 "args" : {"size": size,
                                           "user_id": context.user.id,
                                           "project_id": context.project.id}})
        def _format_result(result):
            volume = self._get_volume(context, result['result'])
            return {'volumeSet': [self.format_volume(context, volume)]}
        res.addCallback(_format_result)
        return res

    def _get_address(self, context, public_ip):
        # FIXME(vish) this should move into network.py
        address = self.network.get_host(public_ip)
        if address and (context.user.is_admin() or address['project_id'] == context.project.id):
            return address
        raise exception.NotFound("Address at ip %s not found" % public_ip)

    def _get_image(self, context, image_id):
        """passes in context because
        objectstore does its own authorization"""
        result = images.list(context, [image_id])
        if not result:
            raise exception.NotFound('Image %s could not be found' % image_id)
        image = result[0]
        return image

    def _get_instance(self, context, instance_id):
        for instance in self.instdir.all:
            if instance['instance_id'] == instance_id:
                if context.user.is_admin() or instance['project_id'] == context.project.id:
                    return instance
        raise exception.NotFound('Instance %s could not be found' % instance_id)

    def _get_volume(self, context, volume_id):
        volume = volume_service.get_volume(volume_id)
        if context.user.is_admin() or volume['project_id'] == context.project.id:
            return volume
        raise exception.NotFound('Volume %s could not be found' % volume_id)

    @rbac.allow('projectmanager', 'sysadmin')
    def attach_volume(self, context, volume_id, instance_id, device, **kwargs):
        volume = self._get_volume(context, volume_id)
        if volume['status'] == "attached":
            raise exception.ApiError("Volume is already attached")
        # TODO(vish): looping through all volumes is slow. We should probably maintain an index
        for vol in self.volumes:
            if vol['instance_id'] == instance_id and vol['mountpoint'] == device:
                raise exception.ApiError("Volume %s is already attached to %s" % (vol['volume_id'], vol['mountpoint']))
        volume.start_attach(instance_id, device)
        instance = self._get_instance(context, instance_id)
        compute_node = instance['node_name']
        rpc.cast('%s.%s' % (FLAGS.compute_topic, compute_node),
                                {"method": "attach_volume",
                                 "args" : {"volume_id": volume_id,
                                           "instance_id" : instance_id,
                                           "mountpoint" : device}})
        return defer.succeed({'attachTime' : volume['attach_time'],
                              'device' : volume['mountpoint'],
                              'instanceId' : instance_id,
                              'requestId' : context.request_id,
                              'status' : volume['attach_status'],
                              'volumeId' : volume_id})


    @rbac.allow('projectmanager', 'sysadmin')
    def detach_volume(self, context, volume_id, **kwargs):
        volume = self._get_volume(context, volume_id)
        instance_id = volume.get('instance_id', None)
        if not instance_id:
            raise exception.Error("Volume isn't attached to anything!")
        if volume['status'] == "available":
            raise exception.Error("Volume is already detached")
        try:
            volume.start_detach()
            instance = self._get_instance(context, instance_id)
            rpc.cast('%s.%s' % (FLAGS.compute_topic, instance['node_name']),
                                {"method": "detach_volume",
                                 "args" : {"instance_id": instance_id,
                                           "volume_id": volume_id}})
        except exception.NotFound:
            # If the instance doesn't exist anymore,
            # then we need to call detach blind
            volume.finish_detach()
        return defer.succeed({'attachTime' : volume['attach_time'],
                              'device' : volume['mountpoint'],
                              'instanceId' : instance_id,
                              'requestId' : context.request_id,
                              'status' : volume['attach_status'],
                              'volumeId' : volume_id})

    def _convert_to_set(self, lst, label):
        if lst == None or lst == []:
            return None
        if not isinstance(lst, list):
            lst = [lst]
        return [{label: x} for x in lst]

    @rbac.allow('all')
    def describe_instances(self, context, **kwargs):
        return defer.succeed(self._format_instances(context))

    def _format_instances(self, context, reservation_id = None):
        reservations = {}
        if context.user.is_admin():
            instgenerator = self.instdir.all
        else:
            instgenerator = self.instdir.by_project(context.project.id)
        for instance in instgenerator:
            res_id = instance.get('reservation_id', 'Unknown')
            if reservation_id != None and reservation_id != res_id:
                continue
            if not context.user.is_admin():
                if instance['image_id'] == FLAGS.vpn_image_id:
                    continue
            i = {}
            i['instance_id'] = instance.get('instance_id', None)
            i['image_id'] = instance.get('image_id', None)
            i['instance_state'] = {
                'code': instance.get('state', 0),
                'name': instance.get('state_description', 'pending')
            }
            i['public_dns_name'] = self.network.get_public_ip_for_instance(
                                                        i['instance_id'])
            i['private_dns_name'] = instance.get('private_dns_name', None)
            if not i['public_dns_name']:
                i['public_dns_name'] = i['private_dns_name']
            i['dns_name'] = instance.get('dns_name', None)
            i['key_name'] = instance.get('key_name', None)
            if context.user.is_admin():
                i['key_name'] = '%s (%s, %s)' % (i['key_name'],
                    instance.get('project_id', None), instance.get('node_name',''))
            i['product_codes_set'] = self._convert_to_set(
                instance.get('product_codes', None), 'product_code')
            i['instance_type'] = instance.get('instance_type', None)
            i['launch_time'] = instance.get('launch_time', None)
            i['ami_launch_index'] = instance.get('ami_launch_index',
                                                 None)
            if not reservations.has_key(res_id):
                r = {}
                r['reservation_id'] = res_id
                r['owner_id'] = instance.get('project_id', None)
                r['group_set'] = self._convert_to_set(
                    instance.get('groups', None), 'group_id')
                r['instances_set'] = []
                reservations[res_id] = r
            reservations[res_id]['instances_set'].append(i)

        instance_response = {'reservationSet' : list(reservations.values()) }
        return instance_response

    @rbac.allow('all')
    def describe_addresses(self, context, **kwargs):
        return self.format_addresses(context)

    def format_addresses(self, context):
        addresses = []
        for address in self.network.host_objs:
            # TODO(vish): implement a by_project iterator for addresses
            if (context.user.is_admin() or
                address['project_id'] == self.project.id):
                address_rv = {
                    'public_ip': address['address'],
                    'instance_id' : address.get('instance_id', 'free')
                }
                if context.user.is_admin():
                    address_rv['instance_id'] = "%s (%s, %s)" % (
                        address['instance_id'],
                        address['user_id'],
                        address['project_id'],
                    )
            addresses.append(address_rv)
        return {'addressesSet': addresses}

    @rbac.allow('netadmin')
    def allocate_address(self, context, **kwargs):
        address = self.network.allocate_ip(
                                context.user.id, context.project.id, 'public')
        return defer.succeed({'addressSet': [{'publicIp' : address}]})

    @rbac.allow('netadmin')
    def release_address(self, context, public_ip, **kwargs):
        self.network.deallocate_ip(public_ip)
        return defer.succeed({'releaseResponse': ["Address released."]})

    @rbac.allow('netadmin')
    def associate_address(self, context, instance_id, **kwargs):
        instance = self._get_instance(context, instance_id)
        self.network.associate_address(
                            kwargs['public_ip'],
                            instance['private_dns_name'],
                            instance_id)
        return defer.succeed({'associateResponse': ["Address associated."]})

    @rbac.allow('netadmin')
    def disassociate_address(self, context, public_ip, **kwargs):
        address = self._get_address(context, public_ip)
        self.network.disassociate_address(public_ip)
        # TODO - Strip the IP from the instance
        return defer.succeed({'disassociateResponse': ["Address disassociated."]})

    def release_ip(self, context, private_ip, **kwargs):
        self.network.release_ip(private_ip)
        return defer.succeed({'releaseResponse': ["Address released."]})

    def lease_ip(self, context, private_ip, **kwargs):
        self.network.lease_ip(private_ip)
        return defer.succeed({'leaseResponse': ["Address leased."]})

    @rbac.allow('projectmanager', 'sysadmin')
    def run_instances(self, context, **kwargs):
        # make sure user can access the image
        # vpn image is private so it doesn't show up on lists
        if kwargs['image_id'] != FLAGS.vpn_image_id:
            image = self._get_image(context, kwargs['image_id'])

        # FIXME(ja): if image is cloudpipe, this breaks

        # get defaults from imagestore
        image_id = image['imageId']
        kernel_id = image.get('kernelId', None)
        ramdisk_id = image.get('ramdiskId', None)

        # API parameters overrides of defaults
        kernel_id = kwargs.get('kernel_id', kernel_id)
        ramdisk_id = kwargs.get('ramdisk_id', ramdisk_id)

        logging.debug("Going to run instances...")
        reservation_id = utils.generate_uid('r')
        launch_time = time.strftime('%Y-%m-%dT%H:%M:%SZ', time.gmtime())
        key_data = None
        if kwargs.has_key('key_name'):
            key_pair = context.user.get_key_pair(kwargs['key_name'])
            if not key_pair:
                raise exception.ApiError('Key Pair %s not found' %
                                         kwargs['key_name'])
            key_data = key_pair.public_key
        # TODO: Get the real security group of launch in here
        security_group = "default"
        if FLAGS.simple_network:
            bridge_name = FLAGS.simple_network_bridge
        else:
            net = network.BridgedNetwork.get_network_for_project(
                    context.user.id, context.project.id, security_group)
            bridge_name = net['bridge_name']
        for num in range(int(kwargs['max_count'])):
            inst = self.instdir.new()
            inst['image_id'] = image_id
            inst['kernel_id'] = kernel_id
            inst['ramdisk_id'] = ramdisk_id
            inst['user_data'] = kwargs.get('user_data', '')
            inst['instance_type'] = kwargs.get('instance_type', 'm1.small')
            inst['reservation_id'] = reservation_id
            inst['launch_time'] = launch_time
            inst['key_data'] = key_data or ''
            inst['key_name'] = kwargs.get('key_name', '')
            inst['user_id'] = context.user.id
            inst['project_id'] = context.project.id
            inst['mac_address'] = utils.generate_mac()
            inst['ami_launch_index'] = num
            inst['bridge_name'] = bridge_name
            if FLAGS.simple_network:
                address = network.allocate_simple_ip()
            else:
                if inst['image_id'] == FLAGS.vpn_image_id:
                    address = network.allocate_vpn_ip(
                            inst['user_id'],
                            inst['project_id'],
                            mac=inst['mac_address'])
                else:
                    address = network.allocate_ip(
                            inst['user_id'],
                            inst['project_id'],
                            mac=inst['mac_address'])
            inst['private_dns_name'] = str(address)
            # TODO: allocate expresses on the router node
            inst.save()
            rpc.cast(FLAGS.compute_topic,
                 {"method": "run_instance",
                  "args": {"instance_id" : inst.instance_id}})
            logging.debug("Casting to node for %s's instance with IP of %s" %
                      (context.user.name, inst['private_dns_name']))
        # TODO: Make Network figure out the network name from ip.
        return defer.succeed(self._format_instances(
                                context, reservation_id))

    @rbac.allow('projectmanager', 'sysadmin')
    def terminate_instances(self, context, instance_id, **kwargs):
        logging.debug("Going to start terminating instances")
        for i in instance_id:
            logging.debug("Going to try and terminate %s" % i)
            try:
                instance = self._get_instance(context, i)
            except exception.NotFound:
                logging.warning("Instance %s was not found during terminate" % i)
                continue
            try:
                self.network.disassociate_address(
                    instance.get('public_dns_name', 'bork'))
            except:
                pass
            if instance.get('private_dns_name', None):
                logging.debug("Deallocating address %s" % instance.get('private_dns_name', None))
                if FLAGS.simple_network:
                    network.deallocate_simple_ip(instance.get('private_dns_name', None))
                else:
                    try:
                        self.network.deallocate_ip(instance.get('private_dns_name', None))
                    except Exception, _err:
                        pass
            if instance.get('node_name', 'unassigned') != 'unassigned':  #It's also internal default
                rpc.cast('%s.%s' % (FLAGS.compute_topic, instance['node_name']),
                             {"method": "terminate_instance",
                              "args" : {"instance_id": i}})
            else:
                instance.destroy()
        return defer.succeed(True)

    @rbac.allow('projectmanager', 'sysadmin')
    def reboot_instances(self, context, instance_id, **kwargs):
        """instance_id is a list of instance ids"""
        for i in instance_id:
            instance = self._get_instance(context, i)
            rpc.cast('%s.%s' % (FLAGS.compute_topic, instance['node_name']),
                             {"method": "reboot_instance",
                              "args" : {"instance_id": i}})
        return defer.succeed(True)

    @rbac.allow('projectmanager', 'sysadmin')
    def delete_volume(self, context, volume_id, **kwargs):
        # TODO: return error if not authorized
        volume = self._get_volume(context, volume_id)
        volume_node = volume['node_name']
        rpc.cast('%s.%s' % (FLAGS.volume_topic, volume_node),
                            {"method": "delete_volume",
                             "args" : {"volume_id": volume_id}})
        return defer.succeed(True)

    @rbac.allow('all')
    def describe_images(self, context, image_id=None, **kwargs):
        # The objectstore does its own authorization for describe
        imageSet = images.list(context, image_id)
        return defer.succeed({'imagesSet': imageSet})

    @rbac.allow('projectmanager', 'sysadmin')
    def deregister_image(self, context, image_id, **kwargs):
        # FIXME: should the objectstore be doing these authorization checks?
        images.deregister(context, image_id)
        return defer.succeed({'imageId': image_id})

    @rbac.allow('projectmanager', 'sysadmin')
    def register_image(self, context, image_location=None, **kwargs):
        # FIXME: should the objectstore be doing these authorization checks?
        if image_location is None and kwargs.has_key('name'):
            image_location = kwargs['name']
        image_id = images.register(context, image_location)
        logging.debug("Registered %s as %s" % (image_location, image_id))

        return defer.succeed({'imageId': image_id})

    @rbac.allow('all')
    def describe_image_attribute(self, context, image_id, attribute, **kwargs):
        if attribute != 'launchPermission':
            raise exception.ApiError('attribute not supported: %s' % attribute)
        try:
            image = images.list(context, image_id)[0]
        except IndexError:
            raise exception.ApiError('invalid id: %s' % image_id)
        result = { 'image_id': image_id, 'launchPermission': [] }
        if image['isPublic']:
            result['launchPermission'].append({ 'group': 'all' })
        return defer.succeed(result)

    @rbac.allow('projectmanager', 'sysadmin')
    def modify_image_attribute(self, context, image_id, attribute, operation_type, **kwargs):
        # TODO(devcamcar): Support users and groups other than 'all'.
        if attribute != 'launchPermission':
            raise exception.ApiError('attribute not supported: %s' % attribute)
        if len(kwargs['user_group']) != 1 and kwargs['user_group'][0] != 'all':
            raise exception.ApiError('only group "all" is supported')
        if not operation_type in ['add', 'remove']:
            raise exception.ApiError('operation_type must be add or remove')
        result = images.modify(context, image_id, operation_type)
        return defer.succeed(result)

    def update_state(self, topic, value):
        """ accepts status reports from the queue and consolidates them """
        # TODO(jmc): if an instance has disappeared from
        # the node, call instance_death
        if topic == "instances":
            return defer.succeed(True)
        aggregate_state = getattr(self, topic)
        node_name = value.keys()[0]
        items = value[node_name]

        logging.debug("Updating %s state for %s" % (topic, node_name))

        for item_id in items.keys():
            if (aggregate_state.has_key('pending') and
                aggregate_state['pending'].has_key(item_id)):
                del aggregate_state['pending'][item_id]
        aggregate_state[node_name] = items

        return defer.succeed(True)<|MERGE_RESOLUTION|>--- conflicted
+++ resolved
@@ -49,12 +49,8 @@
 def _gen_key(user_id, key_name):
     """ Tuck this into AuthManager """
     try:
-<<<<<<< HEAD
-        private_key, fingerprint = manager.AuthManager().generate_key_pair(user_id, key_name)
-=======
         mgr = manager.AuthManager()
         private_key, fingerprint = mgr.generate_key_pair(user_id, key_name)
->>>>>>> a72fb790
     except Exception as ex:
         return {'exception': ex}
     return {'private_key': private_key, 'fingerprint': fingerprint}
